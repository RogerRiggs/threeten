--- conflicted
+++ resolved
@@ -77,11 +77,7 @@
 //    }
 
     private static void newPackagePluggable() {
-<<<<<<< HEAD
-        Chrono chrono = MinguoChronology.INSTANCE;
-=======
         Chronology chrono = MinguoChronology.INSTANCE;
->>>>>>> b236dbe8
         
         ChronoDate date = chrono.now();
         System.out.println(date);
