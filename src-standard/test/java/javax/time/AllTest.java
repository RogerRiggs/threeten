--- conflicted
+++ resolved
@@ -1,226 +1,222 @@
-/*
- * Copyright (c) 2007-2012, Stephen Colebourne & Michael Nascimento Santos
- *
- * All rights reserved.
- *
- * Redistribution and use in source and binary forms, with or without
- * modification, are permitted provided that the following conditions are met:
- *
- *  * Redistributions of source code must retain the above copyright notice,
- *    this list of conditions and the following disclaimer.
- *
- *  * Redistributions in binary form must reproduce the above copyright notice,
- *    this list of conditions and the following disclaimer in the documentation
- *    and/or other materials provided with the distribution.
- *
- *  * Neither the name of JSR-310 nor the names of its contributors
- *    may be used to endorse or promote products derived from this software
- *    without specific prior written permission.
- *
- * THIS SOFTWARE IS PROVIDED BY THE COPYRIGHT HOLDERS AND CONTRIBUTORS
- * "AS IS" AND ANY EXPRESS OR IMPLIED WARRANTIES, INCLUDING, BUT NOT
- * LIMITED TO, THE IMPLIED WARRANTIES OF MERCHANTABILITY AND FITNESS FOR
- * A PARTICULAR PURPOSE ARE DISCLAIMED. IN NO EVENT SHALL THE COPYRIGHT OWNER OR
- * CONTRIBUTORS BE LIABLE FOR ANY DIRECT, INDIRECT, INCIDENTAL, SPECIAL,
- * EXEMPLARY, OR CONSEQUENTIAL DAMAGES (INCLUDING, BUT NOT LIMITED TO,
- * PROCUREMENT OF SUBSTITUTE GOODS OR SERVICES; LOSS OF USE, DATA, OR
- * PROFITS; OR BUSINESS INTERRUPTION) HOWEVER CAUSED AND ON ANY THEORY OF
- * LIABILITY, WHETHER IN CONTRACT, STRICT LIABILITY, OR TORT (INCLUDING
- * NEGLIGENCE OR OTHERWISE) ARISING IN ANY WAY OUT OF THE USE OF THIS
- * SOFTWARE, EVEN IF ADVISED OF THE POSSIBILITY OF SUCH DAMAGE.
- */
-package javax.time;
-
-import java.util.Arrays;
-
-import javax.time.calendrical.TestDateTimeAdjusters;
-import javax.time.calendrical.TestDateTimeValueRange;
-import javax.time.calendrical.TestJulianDayField;
-import javax.time.calendrical.TestLocalDateTimeUnit;
-import javax.time.calendrical.TestMonthDay;
-import javax.time.calendrical.TestQuarterOfYear;
-import javax.time.calendrical.TestYear;
-import javax.time.calendrical.TestYearMonth;
-import javax.time.chrono.*;
-import javax.time.format.TestCalendricalPrintException;
-import javax.time.format.TestCaseSensitivePrinterParser;
-import javax.time.format.TestCharLiteralParser;
-import javax.time.format.TestCharLiteralPrinter;
-import javax.time.format.TestDateTimeFormatSymbols;
-import javax.time.format.TestDateTimeFormatter;
-import javax.time.format.TestDateTimeFormatterBuilder;
-import javax.time.format.TestDateTimeFormatters;
-import javax.time.format.TestDateTimeParseContext;
-import javax.time.format.TestDateTimeTextPrinting;
-import javax.time.format.TestFractionPrinterParser;
-import javax.time.format.TestNumberParser;
-import javax.time.format.TestNumberPrinter;
-import javax.time.format.TestPadParserDecorator;
-import javax.time.format.TestPadPrinterDecorator;
-import javax.time.format.TestReducedParser;
-import javax.time.format.TestReducedPrinter;
-import javax.time.format.TestSimpleDateTimeTextProvider;
-import javax.time.format.TestStrictLenientPrinterParser;
-import javax.time.format.TestStringLiteralParser;
-import javax.time.format.TestStringLiteralPrinter;
-import javax.time.format.TestTextParser;
-import javax.time.format.TestTextPrinter;
-import javax.time.format.TestZoneIdParser;
-import javax.time.format.TestZoneOffsetParser;
-import javax.time.format.TestZoneOffsetPrinter;
-import javax.time.zone.TestFixedZoneRules;
-import javax.time.zone.TestStandardZoneRules;
-import javax.time.zone.TestTZDBZoneRulesCompiler;
-import javax.time.zone.TestZoneOffsetInfo;
-import javax.time.zone.TestZoneOffsetTransition;
-import javax.time.zone.TestZoneOffsetTransitionRule;
-import javax.time.zone.TestZoneResolvers;
-import javax.time.zone.TestZoneRulesBuilder;
-import javax.time.zone.TestZoneRulesGroup;
-
-import org.testng.ITestResult;
-import org.testng.TestListenerAdapter;
-import org.testng.TestNG;
-import org.testng.internal.Utils;
-
-/**
- * Test class.
- */
-public class AllTest {
-
-    public static void main(String[] args) {
-        TestNG testng = getTestSuite();
-        testng.run();
-    }
-
-	static TestNG getTestSuite() {
-		TestNG testng = new TestNG();
-        testng.setTestClasses(new Class[] {
-            // main classes
-            TestAmPm.class,
-            TestClock.class,
-            TestClock_Fixed.class,
-            TestClock_Offset.class,
-            TestClock_System.class,
-            TestClock_Tick.class,
-            TestDateTimes_implementation.class,
-            TestDayOfWeek.class,
-            TestDuration.class,
-            TestInstant.class,
-            TestLocalDate.class,
-            TestLocalDateTime.class,
-            TestLocalTime.class,
-            TestMonth.class,
-            TestOffsetDate.class,
-            TestOffsetDateTime.class,
-            TestOffsetDateTime_instants.class,
-            TestOffsetTime.class,
-            TestPeriod.class,
-            TestZonedDateTime.class,
-            TestZoneId.class,
-            TestZoneOffset.class,
-            // additional main classes
-            TestMonthDay.class,
-            TestYear.class,
-            TestYearMonth.class,
-            // advanced calendar classes
-            TestDateTimeAdjusters.class,
-            TestLocalDateTimeUnit.class,
-            TestDateTimeValueRange.class,
-            // additional calendrical classes
-            TestJulianDayField.class,
-            TestQuarterOfYear.class,
-            // format
-            TestCalendricalPrintException.class,
-            TestDateTimeFormatSymbols.class,
-            TestDateTimeFormatter.class,
-            TestDateTimeFormatterBuilder.class,
-            TestDateTimeFormatters.class,
-            TestDateTimeParseContext.class,
-            TestDateTimeTextPrinting.class,
-            // format internal
-            TestCaseSensitivePrinterParser.class,
-            TestCharLiteralParser.class,
-            TestCharLiteralPrinter.class,
-            TestFractionPrinterParser.class,
-            TestNumberParser.class,
-            TestNumberPrinter.class,
-            TestPadParserDecorator.class,
-            TestPadPrinterDecorator.class,
-            TestReducedParser.class,
-            TestReducedPrinter.class,
-            TestSimpleDateTimeTextProvider.class,
-            TestStrictLenientPrinterParser.class,
-            TestStringLiteralParser.class,
-            TestStringLiteralPrinter.class,
-            TestTextParser.class,
-            TestTextPrinter.class,
-            TestZoneIdParser.class,
-            TestZoneOffsetParser.class,
-            TestZoneOffsetPrinter.class,
-            // zone
-            TestFixedZoneRules.class,
-            TestStandardZoneRules.class,
-            TestTZDBZoneRulesCompiler.class,
-            TestZoneOffsetInfo.class,
-            TestZoneOffsetTransition.class,
-            TestZoneOffsetTransitionRule.class,
-            TestZoneResolvers.class,
-            TestZoneRulesBuilder.class,
-            TestZoneRulesGroup.class,
-<<<<<<< HEAD
-            TestChrono.class,
-=======
-            // chronology
-            TestChronology.class,
->>>>>>> b236dbe8
-            TestCopticChronology.class,
-            TestHijrahChronology.class,
-            TestISOChronology.class,
-            TestJapaneseChronology.class,
-            TestMinguoChronology.class,
-            TestThaiBuddhistChronology.class,
-        });
-//        testng.addListener(new DotTestListener());
-//        testng.addListener(new TextReporter("All", 2));
-        testng.addListener(new TestListenerAdapter() {
-            private int count = 0;
-            private void log() {
-                // log dot every 25 tests
-                if ((getPassedTests().size() + getFailedTests().size()) % 25 == 0) {
-                    System.out.print('.');
-                    if (++count == 40) {
-                        count = 0;
-                        System.out.println();
-                    }
-                }
-            }
-            @Override
-            public void onTestSuccess(ITestResult tr) {
-                super.onTestSuccess(tr);
-                log();
-            }
-            @Override
-            public void onTestFailure(ITestResult tr) {
-                super.onTestFailure(tr);
-                log();
-                Throwable throwable = tr.getThrowable();
-                String params = "";
-                if (tr.getParameters() != null && tr.getParameters().length > 0) {
-                    params = " " + Arrays.toString(tr.getParameters());
-                    if (tr.getMethod().getMethod().getParameterTypes().length != tr.getParameters().length) {
-                        params = " Method has wrong number of arguments for data provider";
-                        throwable = null;
-                    }
-                }
-                String desc = tr.getMethod().getDescription() == null ? "" : " " + tr.getMethod().getDescription();
-                System.out.println("FAILED: " + tr.getName() + desc + params);
-                if (throwable != null) {
-                    System.out.println(Utils.stackTrace(throwable, false)[0]);
-                }
-            }
-        });
-		return testng;
-	}
-
-}
+/*
+ * Copyright (c) 2007-2012, Stephen Colebourne & Michael Nascimento Santos
+ *
+ * All rights reserved.
+ *
+ * Redistribution and use in source and binary forms, with or without
+ * modification, are permitted provided that the following conditions are met:
+ *
+ *  * Redistributions of source code must retain the above copyright notice,
+ *    this list of conditions and the following disclaimer.
+ *
+ *  * Redistributions in binary form must reproduce the above copyright notice,
+ *    this list of conditions and the following disclaimer in the documentation
+ *    and/or other materials provided with the distribution.
+ *
+ *  * Neither the name of JSR-310 nor the names of its contributors
+ *    may be used to endorse or promote products derived from this software
+ *    without specific prior written permission.
+ *
+ * THIS SOFTWARE IS PROVIDED BY THE COPYRIGHT HOLDERS AND CONTRIBUTORS
+ * "AS IS" AND ANY EXPRESS OR IMPLIED WARRANTIES, INCLUDING, BUT NOT
+ * LIMITED TO, THE IMPLIED WARRANTIES OF MERCHANTABILITY AND FITNESS FOR
+ * A PARTICULAR PURPOSE ARE DISCLAIMED. IN NO EVENT SHALL THE COPYRIGHT OWNER OR
+ * CONTRIBUTORS BE LIABLE FOR ANY DIRECT, INDIRECT, INCIDENTAL, SPECIAL,
+ * EXEMPLARY, OR CONSEQUENTIAL DAMAGES (INCLUDING, BUT NOT LIMITED TO,
+ * PROCUREMENT OF SUBSTITUTE GOODS OR SERVICES; LOSS OF USE, DATA, OR
+ * PROFITS; OR BUSINESS INTERRUPTION) HOWEVER CAUSED AND ON ANY THEORY OF
+ * LIABILITY, WHETHER IN CONTRACT, STRICT LIABILITY, OR TORT (INCLUDING
+ * NEGLIGENCE OR OTHERWISE) ARISING IN ANY WAY OUT OF THE USE OF THIS
+ * SOFTWARE, EVEN IF ADVISED OF THE POSSIBILITY OF SUCH DAMAGE.
+ */
+package javax.time;
+
+import java.util.Arrays;
+
+import javax.time.calendrical.TestDateTimeAdjusters;
+import javax.time.calendrical.TestDateTimeValueRange;
+import javax.time.calendrical.TestJulianDayField;
+import javax.time.calendrical.TestLocalDateTimeUnit;
+import javax.time.calendrical.TestMonthDay;
+import javax.time.calendrical.TestQuarterOfYear;
+import javax.time.calendrical.TestYear;
+import javax.time.calendrical.TestYearMonth;
+import javax.time.chrono.*;
+import javax.time.format.TestCalendricalPrintException;
+import javax.time.format.TestCaseSensitivePrinterParser;
+import javax.time.format.TestCharLiteralParser;
+import javax.time.format.TestCharLiteralPrinter;
+import javax.time.format.TestDateTimeFormatSymbols;
+import javax.time.format.TestDateTimeFormatter;
+import javax.time.format.TestDateTimeFormatterBuilder;
+import javax.time.format.TestDateTimeFormatters;
+import javax.time.format.TestDateTimeParseContext;
+import javax.time.format.TestDateTimeTextPrinting;
+import javax.time.format.TestFractionPrinterParser;
+import javax.time.format.TestNumberParser;
+import javax.time.format.TestNumberPrinter;
+import javax.time.format.TestPadParserDecorator;
+import javax.time.format.TestPadPrinterDecorator;
+import javax.time.format.TestReducedParser;
+import javax.time.format.TestReducedPrinter;
+import javax.time.format.TestSimpleDateTimeTextProvider;
+import javax.time.format.TestStrictLenientPrinterParser;
+import javax.time.format.TestStringLiteralParser;
+import javax.time.format.TestStringLiteralPrinter;
+import javax.time.format.TestTextParser;
+import javax.time.format.TestTextPrinter;
+import javax.time.format.TestZoneIdParser;
+import javax.time.format.TestZoneOffsetParser;
+import javax.time.format.TestZoneOffsetPrinter;
+import javax.time.zone.TestFixedZoneRules;
+import javax.time.zone.TestStandardZoneRules;
+import javax.time.zone.TestTZDBZoneRulesCompiler;
+import javax.time.zone.TestZoneOffsetInfo;
+import javax.time.zone.TestZoneOffsetTransition;
+import javax.time.zone.TestZoneOffsetTransitionRule;
+import javax.time.zone.TestZoneResolvers;
+import javax.time.zone.TestZoneRulesBuilder;
+import javax.time.zone.TestZoneRulesGroup;
+
+import org.testng.ITestResult;
+import org.testng.TestListenerAdapter;
+import org.testng.TestNG;
+import org.testng.internal.Utils;
+
+/**
+ * Test class.
+ */
+public class AllTest {
+
+    public static void main(String[] args) {
+        TestNG testng = getTestSuite();
+        testng.run();
+    }
+
+	static TestNG getTestSuite() {
+		TestNG testng = new TestNG();
+        testng.setTestClasses(new Class[] {
+            // main classes
+            TestAmPm.class,
+            TestClock.class,
+            TestClock_Fixed.class,
+            TestClock_Offset.class,
+            TestClock_System.class,
+            TestClock_Tick.class,
+            TestDateTimes_implementation.class,
+            TestDayOfWeek.class,
+            TestDuration.class,
+            TestInstant.class,
+            TestLocalDate.class,
+            TestLocalDateTime.class,
+            TestLocalTime.class,
+            TestMonth.class,
+            TestOffsetDate.class,
+            TestOffsetDateTime.class,
+            TestOffsetDateTime_instants.class,
+            TestOffsetTime.class,
+            TestPeriod.class,
+            TestZonedDateTime.class,
+            TestZoneId.class,
+            TestZoneOffset.class,
+            // additional main classes
+            TestMonthDay.class,
+            TestYear.class,
+            TestYearMonth.class,
+            // advanced calendar classes
+            TestDateTimeAdjusters.class,
+            TestLocalDateTimeUnit.class,
+            TestDateTimeValueRange.class,
+            // additional calendrical classes
+            TestJulianDayField.class,
+            TestQuarterOfYear.class,
+            // format
+            TestCalendricalPrintException.class,
+            TestDateTimeFormatSymbols.class,
+            TestDateTimeFormatter.class,
+            TestDateTimeFormatterBuilder.class,
+            TestDateTimeFormatters.class,
+            TestDateTimeParseContext.class,
+            TestDateTimeTextPrinting.class,
+            // format internal
+            TestCaseSensitivePrinterParser.class,
+            TestCharLiteralParser.class,
+            TestCharLiteralPrinter.class,
+            TestFractionPrinterParser.class,
+            TestNumberParser.class,
+            TestNumberPrinter.class,
+            TestPadParserDecorator.class,
+            TestPadPrinterDecorator.class,
+            TestReducedParser.class,
+            TestReducedPrinter.class,
+            TestSimpleDateTimeTextProvider.class,
+            TestStrictLenientPrinterParser.class,
+            TestStringLiteralParser.class,
+            TestStringLiteralPrinter.class,
+            TestTextParser.class,
+            TestTextPrinter.class,
+            TestZoneIdParser.class,
+            TestZoneOffsetParser.class,
+            TestZoneOffsetPrinter.class,
+            // zone
+            TestFixedZoneRules.class,
+            TestStandardZoneRules.class,
+            TestTZDBZoneRulesCompiler.class,
+            TestZoneOffsetInfo.class,
+            TestZoneOffsetTransition.class,
+            TestZoneOffsetTransitionRule.class,
+            TestZoneResolvers.class,
+            TestZoneRulesBuilder.class,
+            TestZoneRulesGroup.class,
+            // chronology
+            TestChronology.class,
+            TestCopticChronology.class,
+            TestHijrahChronology.class,
+            TestISOChronology.class,
+            TestJapaneseChronology.class,
+            TestMinguoChronology.class,
+            TestThaiBuddhistChronology.class,
+        });
+//        testng.addListener(new DotTestListener());
+//        testng.addListener(new TextReporter("All", 2));
+        testng.addListener(new TestListenerAdapter() {
+            private int count = 0;
+            private void log() {
+                // log dot every 25 tests
+                if ((getPassedTests().size() + getFailedTests().size()) % 25 == 0) {
+                    System.out.print('.');
+                    if (++count == 40) {
+                        count = 0;
+                        System.out.println();
+                    }
+                }
+            }
+            @Override
+            public void onTestSuccess(ITestResult tr) {
+                super.onTestSuccess(tr);
+                log();
+            }
+            @Override
+            public void onTestFailure(ITestResult tr) {
+                super.onTestFailure(tr);
+                log();
+                Throwable throwable = tr.getThrowable();
+                String params = "";
+                if (tr.getParameters() != null && tr.getParameters().length > 0) {
+                    params = " " + Arrays.toString(tr.getParameters());
+                    if (tr.getMethod().getMethod().getParameterTypes().length != tr.getParameters().length) {
+                        params = " Method has wrong number of arguments for data provider";
+                        throwable = null;
+                    }
+                }
+                String desc = tr.getMethod().getDescription() == null ? "" : " " + tr.getMethod().getDescription();
+                System.out.println("FAILED: " + tr.getName() + desc + params);
+                if (throwable != null) {
+                    System.out.println(Utils.stackTrace(throwable, false)[0]);
+                }
+            }
+        });
+		return testng;
+	}
+
+}