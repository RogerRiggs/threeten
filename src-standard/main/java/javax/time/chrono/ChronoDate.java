--- conflicted
+++ resolved
@@ -94,15 +94,9 @@
         }
         LocalDate ld = calendrical.extract(LocalDate.class);
         if (ld == null) {
-<<<<<<< HEAD
-            Chrono chrono = calendrical.extract(Chrono.class);
-            chrono = (chrono != null ? chrono : ISOChronology.INSTANCE);
-            return chrono.date(ld);
-=======
             Chronology chronology = calendrical.extract(Chronology.class);
             chronology = (chronology != null ? chronology : ISOChronology.INSTANCE);
             return chronology.date(ld);
->>>>>>> b236dbe8
         }
         throw new CalendricalException("Unable to convert calendrical to ChronoDate: " + calendrical.getClass() + " " + calendrical);
     }
