/*
 * Copyright (c) 2012, Stephen Colebourne & Michael Nascimento Santos
 *
 * All rights reserved.
 *
 * Redistribution and use in source and binary forms, with or without
 * modification, are permitted provided that the following conditions are met:
 *
 *  * Redistributions of source code must retain the above copyright notice,
 *    this list of conditions and the following disclaimer.
 *
 *  * Redistributions in binary form must reproduce the above copyright notice,
 *    this list of conditions and the following disclaimer in the documentation
 *    and/or other materials provided with the distribution.
 *
 *  * Neither the name of JSR-310 nor the names of its contributors
 *    may be used to endorse or promote products derived from this software
 *    without specific prior written permission.
 *
 * THIS SOFTWARE IS PROVIDED BY THE COPYRIGHT HOLDERS AND CONTRIBUTORS
 * "AS IS" AND ANY EXPRESS OR IMPLIED WARRANTIES, INCLUDING, BUT NOT
 * LIMITED TO, THE IMPLIED WARRANTIES OF MERCHANTABILITY AND FITNESS FOR
 * A PARTICULAR PURPOSE ARE DISCLAIMED. IN NO EVENT SHALL THE COPYRIGHT OWNER OR
 * CONTRIBUTORS BE LIABLE FOR ANY DIRECT, INDIRECT, INCIDENTAL, SPECIAL,
 * EXEMPLARY, OR CONSEQUENTIAL DAMAGES (INCLUDING, BUT NOT LIMITED TO,
 * PROCUREMENT OF SUBSTITUTE GOODS OR SERVICES; LOSS OF USE, DATA, OR
 * PROFITS; OR BUSINESS INTERRUPTION) HOWEVER CAUSED AND ON ANY THEORY OF
 * LIABILITY, WHETHER IN CONTRACT, STRICT LIABILITY, OR TORT (INCLUDING
 * NEGLIGENCE OR OTHERWISE) ARISING IN ANY WAY OUT OF THE USE OF THIS
 * SOFTWARE, EVEN IF ADVISED OF THE POSSIBILITY OF SUCH DAMAGE.
 */
package javax.time.chrono;

import static javax.time.calendrical.LocalDateTimeField.WEEK_BASED_YEAR;
import static javax.time.calendrical.LocalDateTimeField.YEAR;

import java.io.Serializable;
import java.util.Arrays;
import java.util.HashMap;
import java.util.List;

import javax.time.DateTimeException;
import javax.time.DateTimes;
import javax.time.LocalDate;
import javax.time.calendrical.DateTimeAccessor;
import javax.time.calendrical.DateTimeValueRange;
import javax.time.calendrical.LocalDateTimeField;

/**
 * The Thai Buddhist calendar system.
 * <p>
 * This chronology defines the rules of the Thai Buddhist calendar system.
 * This calendar system is primarily used in Thailand.
 * Dates are aligned such that {@code 2484-01-01 (ThaiBuddhist)} is {@code 1941-01-01 (ISO)}.
 * <p>
 * The fields are defined as follows:
 * <ul>
 * <li>era - There are two eras, the current 'Buddhist' (BUDDHIST) and the previous era (BEFORE_BUDDHIST).
 * <li>year-of-era - The year-of-era for the current era increases uniformly from the epoch at year one.
 *  For the previous era the year increases from one as time goes backwards.
 *  The value for the current era is equal to the ISO proleptic-year plus 543.
 * <li>proleptic-year - The proleptic year is the same as the year-of-era for the
 *  current era. For the previous era, years have zero, then negative values.
 *  The value is equal to the ISO proleptic-year plus 543.
 * <li>month-of-year - The Minguo month-of-year exactly matches ISO.
 * <li>day-of-month - The Minguo day-of-month exactly matches ISO.
 * <li>day-of-year - The Minguo day-of-year exactly matches ISO.
 * <li>leap-year - The Minguo leap-year pattern exactly matches ISO, such that the two calendars
 *  are never out of step.
 * </ul>
 * 
 * <h4>Implementation notes</h4>
 * This class is immutable and thread-safe.
 */
public final class ThaiBuddhistChronology extends Chronology<ThaiBuddhistChronology> implements Serializable {

    /**
     * Singleton instance of the ThaiBuddhist Chronology.
     */
    public static final ThaiBuddhistChronology INSTANCE = new ThaiBuddhistChronology();
    /**
     * The singleton instance for the era before the current one - Before Buddhist -
     * which has the value 0.
     */
    public static final Era<ThaiBuddhistChronology> BEFORE_BUDDHIST = ThaiBuddhistEra.BEFORE_BUDDHIST;
    /**
     * The singleton instance for the current era - Buddhist - which has the value 1.
     */
    public static final Era<ThaiBuddhistChronology> BUDDHIST = ThaiBuddhistEra.BUDDHIST;

    /**
     * Serialization version.
     */
    private static final long serialVersionUID = 1L;
    /**
     * Containing the offset to add to the ISO year.
     */
    static final int YEARS_DIFFERENCE = 543;
    /**
     * Narrow names for eras.
     */
    private static final HashMap<String, String[]> ERA_NARROW_NAMES = new HashMap<>();
    /**
     * Short names for eras.
     */
    private static final HashMap<String, String[]> ERA_SHORT_NAMES = new HashMap<>();
    /**
     * Full names for eras.
     */
    private static final HashMap<String, String[]> ERA_FULL_NAMES = new HashMap<>();
    /**
     * Fallback language for the era names.
     */
    private static final String FALLBACK_LANGUAGE = "en";
    /**
     * Language that has the era names.
     */
    private static final String TARGET_LANGUAGE = "th";
    /**
     * Name data.
     */
    static {
        ERA_NARROW_NAMES.put(FALLBACK_LANGUAGE, new String[]{"BB", "BE"});
        ERA_NARROW_NAMES.put(TARGET_LANGUAGE, new String[]{"BB", "BE"});
        ERA_SHORT_NAMES.put(FALLBACK_LANGUAGE, new String[]{"B.B.", "B.E."});
        ERA_SHORT_NAMES.put(TARGET_LANGUAGE,
                new String[]{"\u0e1e.\u0e28.",
                "\u0e1b\u0e35\u0e01\u0e48\u0e2d\u0e19\u0e04\u0e23\u0e34\u0e2a\u0e15\u0e4c\u0e01\u0e32\u0e25\u0e17\u0e35\u0e48"});
        ERA_FULL_NAMES.put(FALLBACK_LANGUAGE, new String[]{"Before Buddhist", "Budhhist Era"});
        ERA_FULL_NAMES.put(TARGET_LANGUAGE,
                new String[]{"\u0e1e\u0e38\u0e17\u0e18\u0e28\u0e31\u0e01\u0e23\u0e32\u0e0a",
                "\u0e1b\u0e35\u0e01\u0e48\u0e2d\u0e19\u0e04\u0e23\u0e34\u0e2a\u0e15\u0e4c\u0e01\u0e32\u0e25\u0e17\u0e35\u0e48"});
    }

    /**
     * Restricted constructor.
     */
    private ThaiBuddhistChronology() {
    }

    /**
     * Resolve singleton.
     * 
     * @return the singleton instance, not null
     */
    private Object readResolve() {
        return INSTANCE;
    }

    //-----------------------------------------------------------------------
    /**
     * Gets the ID of the chronology - 'ThaiBuddhist'.
     * <p>
     * The ID uniquely identifies the {@code Chronology}.
     * It can be used to lookup the {@code Chronology} using {@link #of(String)}.
     * 
     * @return the chronology ID - 'ThaiBuddhist'
     * @see #getCalendarType()
     */
    @Override
    public String getId() {
        return "ThaiBuddhist";
    }

    /**
     * Gets the calendar type of the underlying calendar system - 'buddhist'.
     * <p>
     * The calendar type is an identifier defined by the
     * <em>Unicode Locale Data Markup Language (LDML)</em> specification.
     * It can be used to lookup the {@code Chronology} using {@link #of(String)}.
     * It can also be used as part of a locale, accessible via
     * {@link Locale#getUnicodeLocaleType(String)} with the key 'ca'.
     * 
     * @return the calendar system type - 'buddhist'
     * @see #getId()
     */
    @Override
    public String getCalendarType() {
        return "buddhist";
    }

    //-----------------------------------------------------------------------
    @Override
    public ChronoDate<ThaiBuddhistChronology> date(int prolepticYear, int month, int dayOfMonth) {
        return ThaiBuddhistDate.of(prolepticYear, month, dayOfMonth);
    }

    @Override
    public ChronoDate<ThaiBuddhistChronology> dateFromYearDay(int prolepticYear, int dayOfYear) {
        return ThaiBuddhistDate.ofYearDay(prolepticYear, dayOfYear);
    }

    @Override
<<<<<<< HEAD
    public ChronoDate<ThaiBuddhistChronology> date(DateTimeAccessor calendrical) {
        if (calendrical instanceof LocalDate) {
            return new ThaiBuddhistDate((LocalDate) calendrical);
=======
    public ChronoDate date(DateTimeAccessor dateTime) {
        if (dateTime instanceof LocalDate) {
            return ThaiBuddhistDate.from((LocalDate) dateTime);
>>>>>>> 25c02244
        }
        if (dateTime instanceof ThaiBuddhistDate) {
            return (ThaiBuddhistDate) dateTime;
        }
<<<<<<< HEAD
        return (ThaiBuddhistDate)super.date(calendrical);
=======
        return super.date(dateTime);
>>>>>>> 25c02244
    }

    @Override
    public ChronoDate<ThaiBuddhistChronology> dateFromEpochDay(long epochDay) {
        return ThaiBuddhistDate.ofEpochDay(epochDay);
    }

    //-----------------------------------------------------------------------
    /**
     * Checks if the specified year is a leap year.
     * <p>
     * Thai Buddhist leap years occur exactly in line with ISO leap years.
     * This method does not validate the year passed in, and only has a
     * well-defined result for years in the supported range.
     *
     * @param prolepticYear  the proleptic-year to check, not validated for range
     * @return true if the year is a leap year
     */
    @Override
    public boolean isLeapYear(long prolepticYear) {
        return DateTimes.isLeapYear(prolepticYear - YEARS_DIFFERENCE);
    }

    @Override
    public int prolepticYear(Era<ThaiBuddhistChronology> era, int yearOfEra) {
        if (era instanceof ThaiBuddhistEra == false) {
            throw new DateTimeException("Era must be ThaiBuddhistEra");
        }
        return (era == ThaiBuddhistEra.BUDDHIST ? yearOfEra : 1 - yearOfEra);
    }

    @Override
    public Era<ThaiBuddhistChronology> eraOf(int eraValue) {
        return ThaiBuddhistEra.of(eraValue);
    }

    @Override
    public List<Era<ThaiBuddhistChronology>> eras() {
        return Arrays.<Era<ThaiBuddhistChronology>>asList(ThaiBuddhistEra.values());
    }

    //-----------------------------------------------------------------------
    @Override
    public DateTimeValueRange range(LocalDateTimeField field) {
        switch (field) {
            case WEEK_BASED_YEAR: {
                DateTimeValueRange range = WEEK_BASED_YEAR.range();
                return DateTimeValueRange.of(range.getMinimum() + YEARS_DIFFERENCE, range.getMaximum() + YEARS_DIFFERENCE);
            }
            case YEAR_OF_ERA: {
                DateTimeValueRange range = YEAR.range();
                return DateTimeValueRange.of(1, -(range.getMinimum() + YEARS_DIFFERENCE) + 1, range.getMaximum() + YEARS_DIFFERENCE);
            }
            case YEAR: {
                DateTimeValueRange range = YEAR.range();
                return DateTimeValueRange.of(range.getMinimum() + YEARS_DIFFERENCE, range.getMaximum() + YEARS_DIFFERENCE);
            }
        }
        return field.range();
    }

}<|MERGE_RESOLUTION|>--- conflicted
+++ resolved
@@ -191,24 +191,14 @@
     }
 
     @Override
-<<<<<<< HEAD
-    public ChronoDate<ThaiBuddhistChronology> date(DateTimeAccessor calendrical) {
-        if (calendrical instanceof LocalDate) {
-            return new ThaiBuddhistDate((LocalDate) calendrical);
-=======
-    public ChronoDate date(DateTimeAccessor dateTime) {
+    public ChronoDate<ThaiBuddhistChronology> date(DateTimeAccessor dateTime) {
         if (dateTime instanceof LocalDate) {
-            return ThaiBuddhistDate.from((LocalDate) dateTime);
->>>>>>> 25c02244
+            return new ThaiBuddhistDate((LocalDate) dateTime);
         }
         if (dateTime instanceof ThaiBuddhistDate) {
             return (ThaiBuddhistDate) dateTime;
         }
-<<<<<<< HEAD
-        return (ThaiBuddhistDate)super.date(calendrical);
-=======
-        return super.date(dateTime);
->>>>>>> 25c02244
+        return (ThaiBuddhistDate)super.date(dateTime);
     }
 
     @Override
