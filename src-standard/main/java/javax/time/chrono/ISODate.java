--- conflicted
+++ resolved
@@ -72,11 +72,7 @@
 
     //-----------------------------------------------------------------------
     @Override
-<<<<<<< HEAD
-    public Chrono getChronology() {
-=======
     public Chronology getChronology() {
->>>>>>> b236dbe8
         return ISOChronology.INSTANCE;
     }
 
