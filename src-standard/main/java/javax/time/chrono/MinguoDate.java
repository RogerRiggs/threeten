--- conflicted
+++ resolved
@@ -74,11 +74,7 @@
 
     //-----------------------------------------------------------------------
     @Override
-<<<<<<< HEAD
-    public Chrono getChronology() {
-=======
     public Chronology getChronology() {
->>>>>>> b236dbe8
         return MinguoChronology.INSTANCE;
     }
 
