--- conflicted
+++ resolved
@@ -59,16 +59,11 @@
  */
 public enum CopticChrono implements Chrono {
 
-<<<<<<< HEAD
 	INSTANCE;
 	
-	private final int MONTHS_PER_YEAR = 13;
-	
-=======
-    INSTANCE;
-    
->>>>>>> 7b72aaca
-    /**
+	private static final int MONTHS_PER_YEAR = 13;
+
+	/**
      * The minimum permitted year.
      */
     private static final int MIN_YEAR = -999999998;
@@ -79,19 +74,11 @@
     /**
      * The minimum permitted epoch-month.
      */
-<<<<<<< HEAD
-    private final long MIN_EPOCH_MONTH = (MIN_YEAR - 1970L) * MONTHS_PER_YEAR;
+    private static final long MIN_EPOCH_MONTH = (MIN_YEAR - 1970L) * MONTHS_PER_YEAR;
     /**
      * The maximum permitted epoch-month.
      */
-    private final long MAX_EPOCH_MONTH = (MAX_YEAR - 1970L) * MONTHS_PER_YEAR - 1L;
-=======
-    private static final long MIN_EPOCH_MONTH = (MIN_YEAR - 1970L) * 13L;
-    /**
-     * The maximum permitted epoch-month.
-     */
-    private static final long MAX_EPOCH_MONTH = (MAX_YEAR - 1970L) * 13L - 1L;
->>>>>>> 7b72aaca
+    private static final long MAX_EPOCH_MONTH = (MAX_YEAR - 1970L) * MONTHS_PER_YEAR - 1L;
     /**
      * The minimum permitted epoch-day.
      */
@@ -99,25 +86,12 @@
     /**
      * The maximum permitted epoch-day.
      */
-<<<<<<< HEAD
-    private final long MAX_EPOCH_DAY = 0;
-	
-	@Override
-	public String getName() {
-		return "Coptic";
-	}
-=======
     private static final long MAX_EPOCH_DAY = 0;
-    /**
-     * The number of months in the year.
-     */
-    private static final int MONTHS_PER_YEAR = 13;
 
     @Override
     public String getName() {
         return "Coptic";
     }
->>>>>>> 7b72aaca
 
     //-----------------------------------------------------------------------
     @Override
@@ -308,69 +282,47 @@
     //-----------------------------------------------------------------------
     @Override
     public LocalDate rollDate(LocalDate date, DateTimeField field, long roll) {
-        return null;
-    }
-
+        DateTimeRuleRange range = getRange(field, date, null);
+        long valueRange = (range.getMaximum() - range.getMinimum()) + 1;
+        long currentValue = getDateValue(date, field);
+        long newValue = roll % valueRange;  // TODO
+        return addToDate(date, field.getBaseUnit(), newValue - currentValue);
+    }
+    
     @Override
     public LocalTime rollTime(LocalTime time, DateTimeField field, long roll) {
-        return null;
-    }
-
-    @Override
-    public LocalDateTime rollDateTime(LocalDateTime dateTime, DateTimeField field, long roll) {
-        return null;
-    }
-
-    //-----------------------------------------------------------------------
-    @Override
-    public LocalDate addToDate(LocalDate date, PeriodUnit unit, long amount) {
-        return null;
-    }
-
-    @Override
-    public LocalTime addToTime(LocalTime time, PeriodUnit unit, long amount) {
-        return null;
-    }
-
-<<<<<<< HEAD
-	@Override
-	public LocalDate rollDate(DateTimeField field, LocalDate date, long roll) {
-		// Identical to ISO
-		DateTimeRuleRange range = getRange(field, date, null);
-		long valueRange = (range.getMaximum() - range.getMinimum()) + 1;
-		long currentValue = getValue(field, date, null);
-		long newValue = roll % valueRange;
-		return addToDate(field, date, newValue - currentValue);
-	}
-
-	@Override
-	public LocalTime rollTime(DateTimeField field, LocalTime time, long roll) {
-		// Identical to ISO
 		DateTimeRuleRange range = getRange(field, null, time);
 		long valueRange = (range.getMaximum() - range.getMinimum()) + 1;
-		long currentValue = getValue(field, null, time);
+		long currentValue = getTimeValue(time, field);
 		long newValue = roll % valueRange;
-		return addToTime(field, time, newValue - currentValue);
-	}
-
-	@Override
-	public LocalDateTime rollDateTime(DateTimeField field, LocalDateTime dateTime, long roll) {
-		// Identical to ISO
-		LocalDate date = dateTime.toLocalDate();
-		LocalTime time = dateTime.toLocalTime();
-		DateTimeRuleRange range = getRange(field, date, time);
-		long valueRange = (range.getMaximum() - range.getMinimum()) + 1;
-		long currentValue = getValue(field, date, time);
-		long newValue = roll % valueRange;
-		return addToDateTime(field, dateTime, newValue - currentValue);
-	}
-
-	@Override
-	public Duration getEstimatedDuration(PeriodUnit unit) {
-		
-		return null;
-	}
-=======
+		return addToTime(time, field.getBaseUnit(), newValue - currentValue);
+    }
+
+    @Override
+    public LocalDateTime rollDateTime(LocalDateTime dateTime, DateTimeField field, long roll) {
+    	if (field instanceof StandardDateTimeField) {
+			StandardDateTimeField standardField = (StandardDateTimeField) field;
+			if(standardField.isDateField()) {
+				return dateTime.with(rollDate(dateTime.toLocalDate(), field, roll));
+			} else {
+				return dateTime.with(rollTime(dateTime.toLocalTime(), field, roll));
+			}
+		} else {
+			return field.implementationRules(this).rollDateTime(dateTime, field, roll);
+		}
+    }
+
+    //-----------------------------------------------------------------------
+    @Override
+    public LocalDate addToDate(LocalDate date, PeriodUnit unit, long amount) {
+        return null;
+    }
+
+    @Override
+    public LocalTime addToTime(LocalTime time, PeriodUnit unit, long amount) {
+        return null;
+    }
+
     @Override
     public LocalDateTime addToDateTime(LocalDateTime dateTime, PeriodUnit unit, long amount) {
         return null;
@@ -391,7 +343,6 @@
     public long getPeriodBetweenDateTimes(PeriodUnit unit, LocalDateTime dateTime1, LocalDateTime dateTime2) {
         return 0;
     }
->>>>>>> 7b72aaca
 
     @Override
     public Duration getEstimatedDuration(PeriodUnit unit) {
