--- conflicted
+++ resolved
@@ -1,1536 +1,1499 @@
-/*
- * Copyright (c) 2007-2011, Stephen Colebourne & Michael Nascimento Santos
- *
- * All rights reserved.
- *
- * Redistribution and use in source and binary forms, with or without
- * modification, are permitted provided that the following conditions are met:
- *
- *  * Redistributions of source code must retain the above copyright notice,
- *    this list of conditions and the following disclaimer.
- *
- *  * Redistributions in binary form must reproduce the above copyright notice,
- *    this list of conditions and the following disclaimer in the documentation
- *    and/or other materials provided with the distribution.
- *
- *  * Neither the name of JSR-310 nor the names of its contributors
- *    may be used to endorse or promote products derived from this software
- *    without specific prior written permission.
- *
- * THIS SOFTWARE IS PROVIDED BY THE COPYRIGHT HOLDERS AND CONTRIBUTORS
- * "AS IS" AND ANY EXPRESS OR IMPLIED WARRANTIES, INCLUDING, BUT NOT
- * LIMITED TO, THE IMPLIED WARRANTIES OF MERCHANTABILITY AND FITNESS FOR
- * A PARTICULAR PURPOSE ARE DISCLAIMED. IN NO EVENT SHALL THE COPYRIGHT OWNER OR
- * CONTRIBUTORS BE LIABLE FOR ANY DIRECT, INDIRECT, INCIDENTAL, SPECIAL,
- * EXEMPLARY, OR CONSEQUENTIAL DAMAGES (INCLUDING, BUT NOT LIMITED TO,
- * PROCUREMENT OF SUBSTITUTE GOODS OR SERVICES; LOSS OF USE, DATA, OR
- * PROFITS; OR BUSINESS INTERRUPTION) HOWEVER CAUSED AND ON ANY THEORY OF
- * LIABILITY, WHETHER IN CONTRACT, STRICT LIABILITY, OR TORT (INCLUDING
- * NEGLIGENCE OR OTHERWISE) ARISING IN ANY WAY OUT OF THE USE OF THIS
- * SOFTWARE, EVEN IF ADVISED OF THE POSSIBILITY OF SUCH DAMAGE.
- */
-package javax.time.calendar;
-
-import static javax.time.calendar.ISODateTimeRule.DAY_OF_MONTH;
-<<<<<<< HEAD
-import static javax.time.calendar.ISODateTimeRule.DAY_OF_WEEK;
-import static javax.time.calendar.ISODateTimeRule.EPOCH_DAY;
-=======
-import static javax.time.calendar.ISODateTimeRule.DAY_OF_YEAR;
->>>>>>> a5c659a6
-import static javax.time.calendar.ISODateTimeRule.MONTH_OF_YEAR;
-import static javax.time.calendar.ISODateTimeRule.PACKED_EPOCH_MONTH_DAY;
-import static javax.time.calendar.ISODateTimeRule.YEAR;
-import static javax.time.calendar.ISODateTimeRule.ZERO_EPOCH_MONTH;
-
-import java.io.Serializable;
-
-import javax.time.CalendricalException;
-import javax.time.Instant;
-import javax.time.MathUtils;
-import javax.time.calendar.format.CalendricalParseException;
-import javax.time.calendar.format.DateTimeFormatter;
-import javax.time.calendar.format.DateTimeFormatters;
-
-/**
- * A date without a time-zone in the ISO-8601 calendar system,
- * such as {@code 2007-12-03}.
- * <p>
- * {@code LocalDate} is an immutable calendrical that represents a date, often viewed
- * as year-month-day. This object can also access other date fields such as
- * day-of-year, day-of-week and week-of-year.
- * <p>
- * This class does not store or represent a time or time-zone.
- * For example, the value "2nd October 2007" can be stored in a {@code LocalDate}.
- * <p>
- * The ISO-8601 calendar system is the modern civil calendar system used today
- * in most of the world. It is equivalent to the proleptic Gregorian calendar
- * system, in which todays's rules for leap years are applied for all time.
- * For most applications written today, the ISO-8601 rules are entirely suitable.
- * <p>
- * However, any application that makes use of historical dates and requires them
- * to be accurate will find the ISO-8601 rules unsuitable. In this case, the
- * application code should use {@code HistoricDate} and define an explicit
- * cutover date between the Julian and Gregorian calendar systems.
- * <p>
- * LocalDate is immutable and thread-safe.
- *
- * @author Michael Nascimento Santos
- * @author Stephen Colebourne
- */
-public final class LocalDate
-        implements Calendrical, CalendricalMatcher, DateAdjuster, Comparable<LocalDate>, Serializable {
-
-    /**
-     * Serialization version.
-     */
-    private static final long serialVersionUID = 1L;
-
-    /**
-     * Constant for the minimum date on the proleptic ISO calendar system, -999999999-01-01.
-     * This could be used by an application as a "far past" date.
-     */
-    public static final LocalDate MIN_DATE = LocalDate.of(Year.MIN_YEAR, 1, 1);
-    /**
-     * Constant for the maximum date on the proleptic ISO calendar system, +999999999-12-31.
-     * This could be used by an application as a "far future" date.
-     */
-    public static final LocalDate MAX_DATE = LocalDate.of(Year.MAX_YEAR, 12, 31);
-
-    /**
-     * The packed epoch-month day-of-month value.
-     */
-    private final long pemd;
-
-    //-----------------------------------------------------------------------
-    /**
-     * Gets the rule for {@code LocalDate}.
-     *
-     * @return the rule for the date, not null
-     */
-    public static CalendricalRule<LocalDate> rule() {
-        return ISOCalendricalRule.LOCAL_DATE;
-    }
-
-    //-----------------------------------------------------------------------
-    /**
-     * Obtains the current date from the system clock in the default time-zone.
-     * <p>
-     * This will query the {@link Clock#systemDefaultZone() system clock} in the default
-     * time-zone to obtain the current date.
-     * <p>
-     * Using this method will prevent the ability to use an alternate clock for testing
-     * because the clock is hard-coded.
-     *
-     * @return the current date using the system clock, not null
-     */
-    public static LocalDate now() {
-        return now(Clock.systemDefaultZone());
-    }
-
-    /**
-     * Obtains the current date from the specified clock.
-     * <p>
-     * This will query the specified clock to obtain the current date - today.
-     * Using this method allows the use of an alternate clock for testing.
-     * The alternate clock may be introduced using {@link Clock dependency injection}.
-     *
-     * @param clock  the clock to use, not null
-     * @return the current date, not null
-     */
-    public static LocalDate now(Clock clock) {
-        ISOChronology.checkNotNull(clock, "Clock must not be null");
-        // inline OffsetDate factory to avoid creating object and InstantProvider checks
-        final Instant now = clock.instant();  // called once
-        ZoneOffset offset = clock.getZone().getRules().getOffset(now);
-<<<<<<< HEAD
-        long epochSec = now.getEpochSecond() + offset.getAmountSeconds();  // overflow caught later
-        long epochDay = MathUtils.floorDiv(epochSec, ISOChronology.SECONDS_PER_DAY);
-        return LocalDate.ofEpochDay(epochDay);
-=======
-        long epochSec = now.getEpochSecond() + offset.getTotalSeconds();  // overflow caught later
-        long yearZeroDay = MathUtils.floorDiv(epochSec, ISOChronology.SECONDS_PER_DAY) + ISOChronology.DAYS_0000_TO_1970;
-        return LocalDate.ofYearZeroDay(yearZeroDay);
->>>>>>> a5c659a6
-    }
-
-    //-----------------------------------------------------------------------
-    /**
-     * Obtains an instance of {@code LocalDate} from a year, month and day.
-     * <p>
-     * The day must be valid for the year and month, otherwise an exception will be thrown.
-     *
-     * @param year  the year to represent, from MIN_YEAR to MAX_YEAR
-     * @param monthOfYear  the month-of-year to represent, not null
-     * @param dayOfMonth  the day-of-month to represent, from 1 to 31
-     * @return the local date, not null
-     * @throws IllegalCalendarFieldValueException if the value of any field is out of range
-     * @throws InvalidCalendarFieldException if the day-of-month is invalid for the month-year
-     */
-    public static LocalDate of(int year, MonthOfYear monthOfYear, int dayOfMonth) {
-        ISOChronology.checkNotNull(monthOfYear, "MonthOfYear must not be null");
-        return of(year, monthOfYear.getValue(), dayOfMonth);
-    }
-
-    /**
-     * Obtains an instance of {@code LocalDate} from a year, month and day.
-     * <p>
-     * The day must be valid for the year and month, otherwise an exception will be thrown.
-     *
-     * @param year  the year to represent, from MIN_YEAR to MAX_YEAR
-     * @param monthOfYear  the month-of-year to represent, from 1 (January) to 12 (December)
-     * @param dayOfMonth  the day-of-month to represent, from 1 to 31
-     * @return the local date, not null
-     * @throws IllegalCalendarFieldValueException if the value of any field is out of range
-     * @throws InvalidCalendarFieldException if the day-of-month is invalid for the month-year
-     */
-    public static LocalDate of(int year, int monthOfYear, int dayOfMonth) {
-        YEAR.checkValidValue(year);
-        MONTH_OF_YEAR.checkValidValue(monthOfYear);
-        DAY_OF_MONTH.checkValidValue(dayOfMonth);
-        return create(year, monthOfYear, dayOfMonth);
-    }
-
-    //-----------------------------------------------------------------------
-    /**
-     * Obtains an instance of {@code LocalDate} from a year and day-of-year.
-     * <p>
-     * The day-of-year must be valid for the year, otherwise an exception will be thrown.
-     *
-     * @param year  the year to represent, from MIN_YEAR to MAX_YEAR
-     * @param dayOfYear  the day-of-year to represent, from 1 to 366
-     * @return the local date, not null
-     * @throws IllegalCalendarFieldValueException if the value of any field is out of range
-     * @throws InvalidCalendarFieldException if the day-of-year is invalid for the month-year
-     */
-    public static LocalDate ofYearDay(int year, int dayOfYear) {
-        YEAR.checkValidValue(year);
-        DAY_OF_YEAR.checkValidValue(dayOfYear);
-        boolean leap = Year.isLeap(year);
-        if (dayOfYear == 366 && leap == false) {
-            throw new InvalidCalendarFieldException("Invalid date 'DayOfYear 366' as '" + year + "' is not a leap year", DAY_OF_YEAR);
-        }
-        MonthOfYear moy = MonthOfYear.of((dayOfYear - 1) / 31 + 1);
-        int monthEnd = moy.getMonthEndDayOfYear(leap);
-        if (dayOfYear > monthEnd) {
-            moy = moy.next();
-        }
-        int dom = dayOfYear - moy.getMonthStartDayOfYear(leap) + 1;
-        return create(year, moy, dom);
-    }
-
-    //-----------------------------------------------------------------------
-    /**
-     * Obtains an instance of {@code LocalDate} from the epoch day count.
-     * <p>
-     * The Epoch Day count is a simple incrementing count of days
-     * where day 0 is 1970-01-01. Negative numbers represent earlier days.
-     *
-     * @param epochDay  the Epoch Day to convert, based on the epoch 1970-01-01
-     * @return the local date, not null
-     * @throws IllegalCalendarFieldValueException if the epoch days exceeds the supported date range
-     */
-    public static LocalDate ofEpochDay(long epochDay) {
-        EPOCH_DAY.checkValidValue(epochDay);
-        long pemd = ISODateTimeRule.packedDateFromEpochDay(epochDay);
-        long year = YEAR.extractFromPackedDate(pemd);
-        YEAR.checkValidValue(year);  // TODO: better validation
-        return new LocalDate(pemd);
-    }
-
-    /**
-     * Obtains an instance of {@code LocalDate} from the Modified Julian Day (MJD).
-     * <p>
-     * The Modified Julian Day count is a simple incrementing count of days
-     * where day 0 is 1858-11-17. Negative numbers represent earlier days.
-     *
-     * @param mjDay  the Modified Julian Day to convert, based on the epoch 1858-11-17
-     * @return the local date, not null
-     * @throws IllegalCalendarFieldValueException if the modified julian days value is outside the supported range
-     */
-    public static LocalDate ofModifiedJulianDay(long mjDay) {
-        return ofYearZeroDay(mjDay + ISOChronology.DAYS_0000_TO_MJD_EPOCH);
-    }
-
-    /**
-     * Converts a year zero day count to a date.
-     * <p>
-     * The year zero day count is a simple incrementing count of days
-     * where day 0 is 0000-01-01. Negative numbers represent earlier days.
-     *
-     * @param zeroDay  the Year zero Day to convert, based on the epoch 0000-01-01
-     * @return the local date, not null
-     * @throws IllegalCalendarFieldValueException if the epoch days exceeds the supported date range
-     */
-    static LocalDate ofYearZeroDay(long zeroDay) {
-        return ofEpochDay(zeroDay - ISOChronology.DAYS_0000_TO_1970);
-    }
-
-    //-----------------------------------------------------------------------
-    /**
-     * Obtains an instance of {@code LocalDate} from a set of calendricals.
-     * <p>
-     * A calendrical represents some form of date and time information.
-     * This method combines the input calendricals into a date.
-     *
-     * @param calendricals  the calendricals to create a date from, no nulls, not null
-     * @return the local date, not null
-     * @throws CalendricalException if unable to merge to a local date
-     */
-    public static LocalDate from(Calendrical... calendricals) {
-        return CalendricalEngine.merge(calendricals).deriveChecked(rule());
-    }
-
-    //-----------------------------------------------------------------------
-    /**
-     * Obtains an instance of {@code LocalDate} from a text string such as {@code 2007-12-03}.
-     * <p>
-     * The string must represent a valid date and is parsed using
-     * {@link DateTimeFormatters#isoLocalDate()}.
-     * Year, month and day-of-month are required.
-     * Years outside the range 0000 to 9999 must be prefixed by the plus or minus symbol.
-     *
-     * @param text  the text to parse such as "2007-12-03", not null
-     * @return the parsed local date, not null
-     * @throws CalendricalParseException if the text cannot be parsed
-     */
-    public static LocalDate parse(CharSequence text) {
-        return DateTimeFormatters.isoLocalDate().parse(text, rule());
-    }
-
-    /**
-     * Obtains an instance of {@code LocalDate} from a text string using a specific formatter.
-     * <p>
-     * The text is parsed using the formatter, returning a date.
-     *
-     * @param text  the text to parse, not null
-     * @param formatter  the formatter to use, not null
-     * @return the parsed local date, not null
-     * @throws UnsupportedOperationException if the formatter cannot parse
-     * @throws CalendricalParseException if the text cannot be parsed
-     */
-    public static LocalDate parse(CharSequence text, DateTimeFormatter formatter) {
-        ISOChronology.checkNotNull(formatter, "DateTimeFormatter must not be null");
-        return formatter.parse(text, rule());
-    }
-
-    //-----------------------------------------------------------------------
-    /**
-     * Creates a local date from the year, month and day fields.
-     *
-     * @param year  the year to represent, validated from MIN_YEAR to MAX_YEAR
-     * @param monthOfYear  the month-of-year to represent, validated not null
-     * @param dayOfMonth  the day-of-month to represent, validated from 1 to 31
-     * @return the local date, not null
-     * @throws InvalidCalendarFieldException if the day-of-month is invalid for the month-year
-     */
-<<<<<<< HEAD
-    private static LocalDate create(int year, int monthOfYear, int dayOfMonth) {
-        MonthOfYear month = MonthOfYear.of(monthOfYear);
-        if (dayOfMonth > 28 && dayOfMonth > month.lengthInDays(ISOChronology.isLeapYear(year))) {
-=======
-    private static LocalDate create(int year, MonthOfYear monthOfYear, int dayOfMonth) {
-        if (dayOfMonth > 28 && dayOfMonth > monthOfYear.lengthInDays(Year.isLeap(year))) {
->>>>>>> a5c659a6
-            if (dayOfMonth == 29) {
-                throw new InvalidCalendarFieldException("Invalid date 'February 29' as '" + year + "' is not a leap year", DAY_OF_MONTH);
-            } else {
-<<<<<<< HEAD
-                throw new InvalidCalendarFieldException("Illegal value for DayOfMonth field, value " + dayOfMonth +
-                        " is not valid for month " + month.name(), DAY_OF_MONTH);
-=======
-                throw new InvalidCalendarFieldException("Invalid date '" + monthOfYear.name() + " " + dayOfMonth + "'", DAY_OF_MONTH);
->>>>>>> a5c659a6
-            }
-        }
-        return new LocalDate(ISODateTimeRule.packPemd(year, monthOfYear, dayOfMonth));
-    }
-
-    /**
-     * Constructor, previously validated.
-     *
-     * @param year  the year to represent, from MIN_YEAR to MAX_YEAR
-     * @param monthOfYear  the month-of-year to represent, not null
-     * @param dayOfMonth  the day-of-month to represent, valid for year-month, from 1 to 31
-     */
-    private LocalDate(long pemd) {
-        this.pemd = pemd;
-    }
-
-    //-----------------------------------------------------------------------
-    /**
-     * Gets the value of the specified calendrical rule.
-     * <p>
-     * This method queries the value of the specified calendrical rule.
-     * If the value cannot be returned for the rule from this date then
-     * {@code null} will be returned.
-     *
-     * @param ruleToDerive  the rule to derive, not null
-     * @return the value for the rule, null if the value cannot be returned
-     */
-    public <T> T get(CalendricalRule<T> ruleToDerive) {
-//        if (ruleToDerive instanceof DateTimeRule) {
-//            DateTimeRule rule = (DateTimeRule) ruleToDerive;
-//            long value = PACKED_EPOCH_MONTH_DAY.extract(pemd, rule);
-//            if (value != Long.MIN_VALUE) {
-//                return (T) rule.field(value);
-//            }
-//        }
-        return CalendricalEngine.derive(ruleToDerive, rule(), this, null, null, null, ISOChronology.INSTANCE, null);
-    }
-
-    /**
-     * Gets the value of the specified rule.
-     * <p>
-     * This method queries the value of the specified rule.
-     * this can be used to extract any rule that can derive from a date
-     * including rules from other calendar systems.
-     *
-     * @param rule  the rule to derive, not null
-     * @return the value for the rule
-     * @throws CalendricalException if the value cannot be obtained
-     */
-    public long getValue(DateTimeRule rule) {
-        long result = rule.extractFromValue(PACKED_EPOCH_MONTH_DAY, pemd);
-        if (result == Long.MIN_VALUE) {
-            throw new CalendricalRuleException("Unable to extract from date: " + rule, rule);
-        }
-        return result;
-    }
-
-    //-----------------------------------------------------------------------
-    /**
-     * Gets the year field.
-     * <p>
-     * This method returns the primitive {@code int} value for the year.
-     * Additional information about the year can be obtained by creating a {@link Year}.
-     *
-     * @return the year, from MIN_YEAR to MAX_YEAR
-     */
-    public int getYear() {
-        return (int) ISODateTimeRule.yFromEm(ISODateTimeRule.emFromPemd(pemd));
-    }
-
-    /**
-     * Gets the month-of-year field, as an {@code int} from 1 to 12.
-     * <p>
-     * This method returns the month-of-year value from 1 to 12.
-     * Applications are encouraged to use the enum returned by {@link #getMonthOfYear()}
-     * which also provides additional related information.
-     *
-     * @return the month-of-year,  from 1 to 12
-     */
-    public int getMonthValue() {
-        return (int) ISODateTimeRule.moyFromEm(ISODateTimeRule.emFromPemd(pemd));
-    }
-
-    /**
-     * Gets the month-of-year field, which is an enum {@code MonthOfYear}.
-     * <p>
-     * This method returns the enum {@link MonthOfYear} for the month.
-     * This avoids confusion as to what {@code int} values mean.
-     * If you need access to the primitive {@code int} value then the enum
-     * provides the {@link MonthOfYear#getValue() int value}.
-     * <p>
-     * Additional information can be obtained from the {@code MonthOfYear}.
-     * This includes month lengths, textual names and access to the quarter-of-year
-     * and month-of-quarter values.
-     *
-     * @return the month-of-year, not null
-     */
-    public MonthOfYear getMonthOfYear() {
-        return MonthOfYear.of(getMonthValue());
-    }
-
-    /**
-     * Gets the day-of-month field.
-     * <p>
-     * This method returns the primitive {@code int} value for the day-of-month.
-     *
-     * @return the day-of-month, from 1 to 31
-     */
-    public int getDayOfMonth() {
-        return (int) ISODateTimeRule.domFromPemd(pemd);
-    }
-
-    /**
-     * Gets the day-of-year field.
-     * <p>
-     * This method returns the primitive {@code int} value for the day-of-year.
-     *
-     * @return the day-of-year, from 1 to 365, or 366 in a leap year
-     */
-    public int getDayOfYear() {
-<<<<<<< HEAD
-        return (int) ISODateTimeRule.doyFromPemd(pemd);
-=======
-        return getMonthOfYear().getMonthStartDayOfYear(isLeapYear()) + getDayOfMonth() - 1;
->>>>>>> a5c659a6
-    }
-
-    /**
-     * Gets the day-of-week field, which is an enum {@code DayOfWeek}.
-     * <p>
-     * This method returns the enum {@link DayOfWeek} for the day-of-week.
-     * This avoids confusion as to what {@code int} values mean.
-     * If you need access to the primitive {@code int} value then the enum
-     * provides the {@link DayOfWeek#getValue() int value}.
-     * <p>
-     * Additional information can be obtained from the {@code DayOfWeek}.
-     * This includes textual names of the values.
-     *
-     * @return the day-of-week, not null
-     */
-    public DayOfWeek getDayOfWeek() {
-<<<<<<< HEAD
-        return DayOfWeek.of((int) DAY_OF_WEEK.extractFromPackedDate(pemd));
-=======
-        int dow0 = MathUtils.floorMod(toEpochDay() + 3, 7);
-        return DayOfWeek.of(dow0 + 1);
->>>>>>> a5c659a6
-    }
-
-    //-----------------------------------------------------------------------
-    /**
-     * Checks if the year is a leap year, according to the ISO proleptic
-     * calendar system rules.
-     * <p>
-     * This method applies the current rules for leap years across the whole time-line.
-     * In general, a year is a leap year if it is divisible by four without
-     * remainder. However, years divisible by 100, are not leap years, with
-     * the exception of years divisible by 400 which are.
-     * <p>
-     * For example, 1904 is a leap year it is divisible by 4.
-     * 1900 was not a leap year as it is divisible by 100, however 2000 was a
-     * leap year as it is divisible by 400.
-     * <p>
-     * The calculation is proleptic - applying the same rules into the far future and far past.
-     * This is historically inaccurate, but is correct for the ISO-8601 standard.
-     *
-     * @return true if the year is leap, false otherwise
-     */
-    public boolean isLeapYear() {
-<<<<<<< HEAD
-        return ISOChronology.isLeapYear(getYear());
-=======
-        return Year.isLeap(year);
->>>>>>> a5c659a6
-    }
-
-    //-----------------------------------------------------------------------
-    /**
-     * Resolves the date, handling incorrectly implemented resolvers.
-     *
-     * @param dateResolver  the resolver, not null
-     * @param year  the year, from MIN_YEAR to MAX_YEAR
-     * @param month  the month, not null
-     * @param day  the day-of-month, from 1 to 31
-     * @return the resolved date, not null
-     * @throws NullPointerException if the resolver returned null
-     */
-    private LocalDate resolveDate(DateResolver dateResolver, int year, MonthOfYear month, int day) {
-        YEAR.checkValidValue(year);
-        DAY_OF_MONTH.checkValidValue(day);
-        LocalDate date = dateResolver.resolveDate(year, month, day);
-        ISOChronology.checkNotNull(date, "DateResolver implementation must not return null");
-        return date;
-    }
-
-    /**
-     * Returns a copy of this {@code LocalDate} with the date altered using the adjuster.
-     * <p>
-     * This adjusts the date according to the rules of the specified adjuster.
-     * A simple adjuster might simply set the one of the fields, such as the year field.
-     * A more complex adjuster might set the date to the last day of the month.
-     * <p>
-     * This instance is immutable and unaffected by this method call.
-     *
-     * @param adjuster  the adjuster to use, not null
-     * @return a {@code LocalDate} based on this date adjusted as necessary, not null
-     */
-    public LocalDate with(DateAdjuster adjuster) {
-        ISOChronology.checkNotNull(adjuster, "DateAdjuster must not be null");
-        LocalDate date = adjuster.adjustDate(this);
-        ISOChronology.checkNotNull(date, "DateAdjuster implementation must not return null");
-        return date;
-    }
-
-    //-----------------------------------------------------------------------
-    /**
-     * Returns a copy of this {@code LocalDate} with the year altered.
-     * If the resulting date is invalid, it will be resolved using {@link DateResolvers#previousValid()}.
-     * <p>
-     * This method does the same as {@code withYear(year, DateResolvers.previousValid())}.
-     * <p>
-     * This instance is immutable and unaffected by this method call.
-     *
-     * @param year  the year to set in the returned date, from MIN_YEAR to MAX_YEAR
-     * @return a {@code LocalDate} based on this date with the requested year, not null
-     * @throws IllegalCalendarFieldValueException if the year value is invalid
-     */
-    public LocalDate withYear(int year) {
-        return withYear(year, DateResolvers.previousValid());
-    }
-
-    /**
-     * Returns a copy of this {@code LocalDate} with the year altered.
-     * If the resulting date is invalid, it will be resolved using {@code dateResolver}.
-     * <p>
-     * This instance is immutable and unaffected by this method call.
-     *
-     * @param year  the year to set in the returned date, from MIN_YEAR to MAX_YEAR
-     * @param dateResolver the DateResolver to be used if the resulting date would be invalid
-     * @return a {@code LocalDate} based on this date with the requested year, not null
-     * @throws IllegalCalendarFieldValueException if the year value is invalid
-     */
-    public LocalDate withYear(int year, DateResolver dateResolver) {
-        ISOChronology.checkNotNull(dateResolver, "DateResolver must not be null");
-        if (this.getYear() == year) {
-            return this;
-        }
-        return resolveDate(dateResolver, year, getMonthOfYear(), getDayOfMonth());
-    }
-
-    /**
-     * Returns a copy of this {@code LocalDate} with the month-of-year altered.
-     * If the resulting date is invalid, it will be resolved using {@link DateResolvers#previousValid()}.
-     * <p>
-     * This method does the same as {@code withMonthOfYear(monthOfYear, DateResolvers.previousValid())}.
-     * <p>
-     * This instance is immutable and unaffected by this method call.
-     *
-     * @param monthOfYear  the month-of-year to set in the returned date, from 1 (January) to 12 (December)
-     * @return a {@code LocalDate} based on this date with the requested month, not null
-     * @throws IllegalCalendarFieldValueException if the month-of-year value is invalid
-     */
-    public LocalDate withMonthOfYear(int monthOfYear) {
-        return with(MonthOfYear.of(monthOfYear), DateResolvers.previousValid());
-    }
-
-    /**
-     * Returns a copy of this {@code LocalDate} with the month-of-year altered.
-     * If the resulting date is invalid, it will be resolved using {@code dateResolver}.
-     * <p>
-     * This instance is immutable and unaffected by this method call.
-     *
-     * @param monthOfYear  the month-of-year to set in the returned date, from 1 (January) to 12 (December)
-     * @param dateResolver the DateResolver to be used if the resulting date would be invalid
-     * @return a {@code LocalDate} based on this date with the requested month, not null
-     * @throws IllegalCalendarFieldValueException if the month-of-year value is invalid
-     */
-    public LocalDate withMonthOfYear(int monthOfYear, DateResolver dateResolver) {
-        return with(MonthOfYear.of(monthOfYear), dateResolver);
-    }
-
-    /**
-     * Returns a copy of this {@code LocalDate} with the month-of-year altered.
-     * If the resulting date is invalid, it will be resolved using {@link DateResolvers#previousValid()}.
-     * <p>
-     * This method does the same as {@code with(monthOfYear, DateResolvers.previousValid())}.
-     * <p>
-     * This instance is immutable and unaffected by this method call.
-     *
-     * @param monthOfYear  the month-of-year to set in the returned date, not null
-     * @return a {@code LocalDate} based on this date with the requested month, not null
-     */
-    public LocalDate with(MonthOfYear monthOfYear) {
-        return with(monthOfYear, DateResolvers.previousValid());
-    }
-
-    /**
-     * Returns a copy of this {@code LocalDate} with the month-of-year altered.
-     * If the resulting date is invalid, it will be resolved using {@code dateResolver}.
-     * <p>
-     * This instance is immutable and unaffected by this method call.
-     *
-     * @param monthOfYear  the month-of-year to set in the returned date, not null
-     * @param dateResolver the DateResolver to be used if the resulting date would be invalid
-     * @return a {@code LocalDate} based on this date with the requested month, not null
-     */
-    public LocalDate with(MonthOfYear monthOfYear, DateResolver dateResolver) {
-        ISOChronology.checkNotNull(monthOfYear, "MonthOfYear must not be null");
-        ISOChronology.checkNotNull(dateResolver, "DateResolver must not be null");
-        if (this.getMonthOfYear() == monthOfYear) {
-            return this;
-        }
-        return resolveDate(dateResolver, getYear(), monthOfYear, getDayOfMonth());
-    }
-
-    /**
-     * Returns a copy of this {@code LocalDate} with the day-of-month altered.
-     * If the resulting date is invalid, an exception is thrown.
-     * <p>
-     * This instance is immutable and unaffected by this method call.
-     *
-     * @param dayOfMonth  the day-of-month to set in the returned date, from 1 to 28-31
-     * @return a {@code LocalDate} based on this date with the requested day, not null
-     * @throws IllegalCalendarFieldValueException if the day-of-month value is invalid
-     * @throws InvalidCalendarFieldException if the day-of-month is invalid for the month-year
-     */
-    public LocalDate withDayOfMonth(int dayOfMonth) {
-        if (this.getDayOfMonth() == dayOfMonth) {
-            return this;
-        }
-        return of(getYear(), getMonthOfYear(), dayOfMonth);
-    }
-
-    /**
-     * Returns a copy of this {@code LocalDate} with the day-of-month altered.
-     * If the resulting date is invalid, it will be resolved using {@code dateResolver}.
-     * <p>
-     * This instance is immutable and unaffected by this method call.
-     *
-     * @param dayOfMonth  the day-of-month to set in the returned date, from 1 to 31
-     * @param dateResolver the DateResolver to be used if the resulting date would be invalid
-     * @return a {@code LocalDate} based on this date with the requested day, not null
-     * @throws IllegalCalendarFieldValueException if the day-of-month value is invalid
-     */
-    public LocalDate withDayOfMonth(int dayOfMonth, DateResolver dateResolver) {
-        ISOChronology.checkNotNull(dateResolver, "DateResolver must not be null");
-        if (this.getDayOfMonth() == dayOfMonth) {
-            return this;
-        }
-        return resolveDate(dateResolver, getYear(), getMonthOfYear(), dayOfMonth);
-    }
-
-    /**
-     * Returns a copy of this {@code LocalDate} with the day-of-year altered.
-     * If the resulting date is invalid, an exception is thrown.
-     * <p>
-     * This instance is immutable and unaffected by this method call.
-     *
-     * @param dayOfYear  the day-of-year to set in the returned date, from 1 to 365-366
-     * @return a {@code LocalDate} based on this date with the requested day, not null
-     * @throws IllegalCalendarFieldValueException if the day-of-year value is invalid
-     * @throws InvalidCalendarFieldException if the day-of-year is invalid for the year
-     */
-    public LocalDate withDayOfYear(int dayOfYear) {
-        if (this.getDayOfYear() == dayOfYear) {
-            return this;
-        }
-<<<<<<< HEAD
-        return ISOChronology.getDateFromDayOfYear(getYear(), dayOfYear);
-    }
-
-    /**
-     * Returns a copy of this {@code LocalDate} with the specified rule altered.
-     * <p>
-     * This instance is immutable and unaffected by this method call.
-     *
-     * @param rule  the rule to set, not null
-     * @param value  the new value for the rule, within the valid range of the rule
-     * @return a {@code LocalDate} based on this date with the value of the rule changed, not null
-     * @throws CalendricalException if the value cannot be set
-     */
-    public LocalDate with(DateTimeRule rule, long value) {
-        ISOChronology.checkNotNull(rule, "DateTimeRule must not be null");
-        rule.checkValidValue(value);
-        long result = rule.setIntoValue(value, PACKED_EPOCH_MONTH_DAY, pemd);
-        if (result == Long.MIN_VALUE) {
-            throw new CalendricalException("Unable to set date for rule: " + rule);
-        }
-        if (result == pemd) {
-            return this;
-        }
-        return new LocalDate(result);
-=======
-        return ofYearDay(year, dayOfYear);
->>>>>>> a5c659a6
-    }
-
-    //-----------------------------------------------------------------------
-    /**
-     * Returns a copy of this {@code LocalDate} with the specified date period added.
-     * <p>
-     * This adds the specified period to this date, returning a new date.
-     * Before addition, the period is converted to a date-based {@code Period} using
-     * {@link Period#ofDateFields(PeriodProvider)}.
-     * That factory ignores any time-based ISO fields, thus adding a time-based
-     * period to this date will have no effect. If you want to take time fields into
-     * account, call {@link Period#normalizedWith24HourDays()} on the input period.
-     * <p>
-     * The detailed rules for the addition have some complexity due to variable length months.
-     * The goal is to match the code for {@code plusYears().plusMonths().plusDays()} in most cases.
-     * The principle case of difference is best expressed by example:
-     * {@code 2010-01-31} plus {@code P1M-1D} yields {@code 2010-02-28} whereas
-     * {@code plusMonths(1).plusDays(-1)} gives {@code 2010-02-27}.
-     * <p>
-     * The rules are expressed in five steps:
-     * <ol>
-     * <li>Add the input years and months to calculate the resulting year-month</li>
-     * <li>Form an imaginary date from the year-month and the original day-of-month,
-     *  a date that may be invalid, such as February 30th</li>
-     * <li>Add the input days to the imaginary date treating the first move to a later date
-     *  from an invalid date as a move to the 1st of the next month</li>
-     * <li>Check if the resulting date would be invalid</li>
-     * <li>Adjust the day-of-month to the last valid day if necessary</li>
-     * </ol>
-     * <p>
-     * For example, this table shows what happens when for various inputs and periods:
-     * <pre>
-     *   2010-01-30 plus P1M2D  = 2010-03-02
-     *   2010-01-30 plus P1M1D  = 2010-03-01
-     *   2010-01-30 plus P1M    = 2010-02-28
-     *   2010-01-30 plus P1M-1D = 2010-02-28
-     *   2010-01-30 plus P1M-2D = 2010-02-28
-     *   2010-01-30 plus P1M-3D = 2010-02-27
-     * </pre>
-     * <p>
-     * This instance is immutable and unaffected by this method call.
-     *
-     * @param periodProvider  the period to add, not null
-     * @return a {@code LocalDate} based on this date with the period added, not null
-     * @throws CalendricalException if the specified period cannot be converted to a {@code Period}
-     * @throws CalendricalException if the result exceeds the supported date range
-     */
-    public LocalDate plus(PeriodProvider periodProvider) {
-        Period period = Period.ofDateFields(periodProvider);
-        long periodMonths = period.totalMonths();
-        long periodDays = period.getDays();
-        if (periodMonths == 0) {
-            return plusDays(periodDays);  // optimization that also returns this for zero
-        }
-        long epm = ZERO_EPOCH_MONTH.extractFromPackedDate(pemd);
-        int day = getDayOfMonth();
-        long calcMonths = epm + periodMonths;  // safe overflow
-        int newYear = YEAR.checkValidIntValue(MathUtils.floorDiv(calcMonths, 12) + 1970);
-        MonthOfYear newMonth = MonthOfYear.of(MathUtils.floorMod(calcMonths, 12) + 1);
-        int newMonthLen = newMonth.lengthInDays(Year.isLeap(newYear));
-        int newDay = Math.min(day, newMonthLen);
-        if (periodDays < 0 && day > newMonthLen) {
-            periodDays = Math.min(periodDays + (day - newMonthLen), 0);  // adjust for invalid days
-        }
-        return LocalDate.of(newYear, newMonth, newDay).plusDays(periodDays);
-    }
-
-    //-----------------------------------------------------------------------
-    /**
-     * Returns a copy of this {@code LocalDate} with the specified period in years added.
-     * <p>
-     * This method adds the specified amount to the years field in three steps:
-     * <ol>
-     * <li>Add the input years to the year field</li>
-     * <li>Check if the resulting date would be invalid</li>
-     * <li>Adjust the day-of-month to the last valid day if necessary</li>
-     * </ol>
-     * <p>
-     * For example, 2008-02-29 (leap year) plus one year would result in the
-     * invalid date 2009-02-29 (standard year). Instead of returning an invalid
-     * result, the last valid day of the month, 2009-02-28, is selected instead.
-     * <p>
-     * This method does the same as {@code plusYears(years, DateResolvers.previousValid())}.
-     * <p>
-     * This instance is immutable and unaffected by this method call.
-     *
-     * @param years  the years to add, may be negative
-     * @return a {@code LocalDate} based on this date with the years added, not null
-     * @throws CalendricalException if the result exceeds the supported date range
-     * @see #plusYears(long, javax.time.calendar.DateResolver)
-     */
-    public LocalDate plusYears(long years) {
-        return plusYears(years, DateResolvers.previousValid());
-    }
-
-    /**
-     * Returns a copy of this {@code LocalDate} with the specified period in years added.
-     * <p>
-     * This method adds the specified amount to the years field in three steps:
-     * <ol>
-     * <li>Add the input years to the year field</li>
-     * <li>Check if the resulting date would be invalid</li>
-     * <li>Adjust the date using {@code dateResolver} if necessary</li>
-     * </ol>
-     * <p>
-     * This instance is immutable and unaffected by this method call.
-     *
-     * @param years  the years to add, may be negative
-     * @param dateResolver the DateResolver to be used if the resulting date would be invalid
-     * @return a {@code LocalDate} based on this date with the years added, not null
-     * @throws CalendricalException if the result exceeds the supported date range
-     */
-    public LocalDate plusYears(long years, DateResolver dateResolver) {
-        ISOChronology.checkNotNull(dateResolver, "DateResolver must not be null");
-        if (years == 0) {
-            return this;
-        }
-        int newYear = YEAR.checkValidIntValue(getYear() + years);  // safe overflow
-        return resolveDate(dateResolver, newYear, getMonthOfYear(), getDayOfMonth());
-    }
-
-    /**
-     * Returns a copy of this {@code LocalDate} with the specified period in months added.
-     * <p>
-     * This method adds the specified amount to the months field in three steps:
-     * <ol>
-     * <li>Add the input months to the month-of-year field</li>
-     * <li>Check if the resulting date would be invalid</li>
-     * <li>Adjust the day-of-month to the last valid day if necessary</li>
-     * </ol>
-     * <p>
-     * For example, 2007-03-31 plus one month would result in the invalid date
-     * 2007-04-31. Instead of returning an invalid result, the last valid day
-     * of the month, 2007-04-30, is selected instead.
-     * <p>
-     * This method does the same as {@code plusMonths(months, DateResolvers.previousValid())}.
-     * <p>
-     * This instance is immutable and unaffected by this method call.
-     *
-     * @param months  the months to add, may be negative
-     * @return a {@code LocalDate} based on this date with the months added, not null
-     * @throws CalendricalException if the result exceeds the supported date range
-     * @see #plusMonths(long, javax.time.calendar.DateResolver)
-     */
-    public LocalDate plusMonths(long months) {
-        return plusMonths(months, DateResolvers.previousValid());
-    }
-
-    /**
-     * Returns a copy of this {@code LocalDate} with the specified period in months added.
-     * <p>
-     * This method adds the specified amount to the months field in three steps:
-     * <ol>
-     * <li>Add the input months to the month-of-year field</li>
-     * <li>Check if the resulting date would be invalid</li>
-     * <li>Adjust the date using {@code dateResolver} if necessary</li>
-     * </ol>
-     * <p>
-     * This instance is immutable and unaffected by this method call.
-     *
-     * @param months  the months to add, may be negative
-     * @param dateResolver the DateResolver to be used if the resulting date would be invalid
-     * @return a {@code LocalDate} based on this date with the months added, not null
-     * @throws CalendricalException if the result exceeds the supported date range
-     */
-    public LocalDate plusMonths(long months, DateResolver dateResolver) {
-        ISOChronology.checkNotNull(dateResolver, "DateResolver must not be null");
-        if (months == 0) {
-            return this;
-        }
-        long epm = ZERO_EPOCH_MONTH.extractFromPackedDate(pemd);
-        long calcMonths = epm + months;  // safe overflow
-        int newYear = YEAR.checkValidIntValue(MathUtils.floorDiv(calcMonths, 12) + 1970);
-        MonthOfYear newMonth = MonthOfYear.of(MathUtils.floorMod(calcMonths, 12) + 1);
-        return resolveDate(dateResolver, newYear, newMonth, getDayOfMonth());
-    }
-
-    /**
-     * Returns a copy of this {@code LocalDate} with the specified period in weeks added.
-     * <p>
-     * This method adds the specified amount in weeks to the days field incrementing
-     * the month and year fields as necessary to ensure the result remains valid.
-     * The result is only invalid if the maximum/minimum year is exceeded.
-     * <p>
-     * For example, 2008-12-31 plus one week would result in 2009-01-07.
-     * <p>
-     * This instance is immutable and unaffected by this method call.
-     *
-     * @param weeks  the weeks to add, may be negative
-     * @return a {@code LocalDate} based on this date with the weeks added, not null
-     * @throws CalendricalException if the result exceeds the supported date range
-     */
-    public LocalDate plusWeeks(long weeks) {
-        return plusDays(MathUtils.safeMultiply(weeks, 7));
-    }
-
-    /**
-     * Returns a copy of this {@code LocalDate} with the specified number of days added.
-     * <p>
-     * This method adds the specified amount to the days field incrementing the
-     * month and year fields as necessary to ensure the result remains valid.
-     * The result is only invalid if the maximum/minimum year is exceeded.
-     * <p>
-     * For example, 2008-12-31 plus one day would result in 2009-01-01.
-     * <p>
-     * This instance is immutable and unaffected by this method call.
-     *
-     * @param days  the days to add, may be negative
-     * @return a {@code LocalDate} based on this date with the days added, not null
-     * @throws CalendricalException if the result exceeds the supported date range
-     */
-    public LocalDate plusDays(long days) {
-        if (days == 0) {
-            return this;
-        }
-        long mjDay = MathUtils.safeAdd(toModifiedJulianDay(), days);
-        return LocalDate.ofModifiedJulianDay(mjDay);
-    }
-
-    //-----------------------------------------------------------------------
-    /**
-     * Returns a copy of this {@code LocalDate} with the specified date period subtracted.
-     * <p>
-     * This subtracts the specified period from this date, returning a new date.
-     * Before subtraction, the period is converted to a date-based {@code Period} using
-     * {@link Period#ofDateFields(PeriodProvider)}.
-     * That factory ignores any time-based ISO fields, thus subtracting a time-based
-     * period from this date will have no effect. If you want to take time fields into
-     * account, call {@link Period#normalizedWith24HourDays()} on the input period.
-     * <p>
-     * The detailed rules for the subtraction have some complexity due to variable length months.
-     * The goal is to match the code for {@code minusYears().minusMonths().minusDays()} in most cases.
-     * The principle case of difference is best expressed by example:
-     * {@code 2010-03-31} minus {@code P1M1D} yields {@code 2010-02-28} whereas
-     * {@code minusMonths(1).minusDays(1)} gives {@code 2010-02-27}.
-     * <p>
-     * The rules are expressed in five steps:
-     * <ol>
-     * <li>Subtract the input years and months to calculate the resulting year-month</li>
-     * <li>Form an imaginary date from the year-month and the original day-of-month,
-     *  a date that may be invalid, such as February 30th</li>
-     * <li>Subtract the input days from the imaginary date treating the first move to a later date
-     *  from an invalid date as a move to the 1st of the next month</li>
-     * <li>Check if the resulting date would be invalid</li>
-     * <li>Adjust the day-of-month to the last valid day if necessary</li>
-     * </ol>
-     * <p>
-     * For example, this table shows what happens when for various inputs and periods:
-     * <pre>
-     *   2010-03-30 minus P1M3D  = 2010-02-27
-     *   2010-03-30 minus P1M2D  = 2010-02-28
-     *   2010-03-30 minus P1M1D  = 2010-02-28
-     *   2010-03-30 minus P1M    = 2010-02-28
-     *   2010-03-30 minus P1M-1D = 2010-03-01
-     *   2010-03-30 minus P1M-2D = 2010-03-02
-     * </pre>
-     * <p>
-     * This instance is immutable and unaffected by this method call.
-     *
-     * @param periodProvider  the period to subtract, not null
-     * @return a {@code LocalDate} based on this date with the period subtracted, not null
-     * @throws CalendricalException if the specified period cannot be converted to a {@code Period}
-     * @throws CalendricalException if the result exceeds the supported date range
-     */
-    public LocalDate minus(PeriodProvider periodProvider) {
-        Period period = Period.ofDateFields(periodProvider);
-        long periodMonths = period.totalMonths();
-        long periodDays = period.getDays();
-        if (periodMonths == 0) {
-            return minusDays(periodDays);  // optimization that also returns this for zero
-        }
-        long epm = ZERO_EPOCH_MONTH.extractFromPackedDate(pemd);
-        int day = getDayOfMonth();
-        long calcMonths = epm - periodMonths;  // safe overflow
-        int newYear = YEAR.checkValidIntValue(MathUtils.floorDiv(calcMonths, 12) + 1970);
-        MonthOfYear newMonth = MonthOfYear.of(MathUtils.floorMod(calcMonths, 12) + 1);
-        int newMonthLen = newMonth.lengthInDays(Year.isLeap(newYear));
-        int newDay = Math.min(day, newMonthLen);
-        if (periodDays > 0 && day > newMonthLen) {
-            periodDays = Math.max(periodDays - (day - newMonthLen), 0);  // adjust for invalid days
-        }
-        return LocalDate.of(newYear, newMonth, newDay).minusDays(periodDays);
-    }
-
-    //-----------------------------------------------------------------------
-    /**
-     * Returns a copy of this {@code LocalDate} with the specified period in years subtracted.
-     * <p>
-     * This method subtracts the specified amount from the years field in three steps:
-     * <ol>
-     * <li>Subtract the input years to the year field</li>
-     * <li>Check if the resulting date would be invalid</li>
-     * <li>Adjust the day-of-month to the last valid day if necessary</li>
-     * </ol>
-     * <p>
-     * For example, 2008-02-29 (leap year) minus one year would result in the
-     * invalid date 2007-02-29 (standard year). Instead of returning an invalid
-     * result, the last valid day of the month, 2007-02-28, is selected instead.
-     * <p>
-     * This method does the same as {@code minusYears(years, DateResolvers.previousValid())}.
-     * <p>
-     * This instance is immutable and unaffected by this method call.
-     *
-     * @param years  the years to subtract, may be negative
-     * @return a {@code LocalDate} based on this date with the years subtracted, not null
-     * @throws CalendricalException if the result exceeds the supported date range
-     * @see #minusYears(long, javax.time.calendar.DateResolver)
-     */
-    public LocalDate minusYears(long years) {
-        return minusYears(years, DateResolvers.previousValid());
-    }
-
-    /**
-     * Returns a copy of this {@code LocalDate} with the specified period in years subtracted.
-     * <p>
-     * This method subtracts the specified amount from the years field in three steps:
-     * <ol>
-     * <li>Subtract the input years to the year field</li>
-     * <li>Check if the resulting date would be invalid</li>
-     * <li>Adjust the date using {@code dateResolver} if necessary</li>
-     * </ol>
-     * <p>
-     * This instance is immutable and unaffected by this method call.
-     *
-     * @param years  the years to subtract, may be negative
-     * @param dateResolver the DateResolver to be used if the resulting date would be invalid
-     * @return a {@code LocalDate} based on this date with the years subtracted, not null
-     * @throws CalendricalException if the result exceeds the supported date range
-     */
-    public LocalDate minusYears(long years, DateResolver dateResolver) {
-        ISOChronology.checkNotNull(dateResolver, "DateResolver must not be null");
-        if (years == 0) {
-            return this;
-        }
-        int newYear = YEAR.checkValidIntValue(getYear() - years);  // safe overflow
-        return resolveDate(dateResolver, newYear, getMonthOfYear(), getDayOfMonth());
-    }
-
-    /**
-     * Returns a copy of this {@code LocalDate} with the specified period in months subtracted.
-     * <p>
-     * This method subtracts the specified amount from the months field in three steps:
-     * <ol>
-     * <li>Subtract the input months to the month-of-year field</li>
-     * <li>Check if the resulting date would be invalid</li>
-     * <li>Adjust the day-of-month to the last valid day if necessary</li>
-     * </ol>
-     * <p>
-     * For example, 2007-03-31 minus one month would result in the invalid date
-     * 2007-02-31. Instead of returning an invalid result, the last valid day
-     * of the month, 2007-02-28, is selected instead.
-     * <p>
-     * This method does the same as {@code minusMonths(months, DateResolvers.previousValid())}.
-     * <p>
-     * This instance is immutable and unaffected by this method call.
-     *
-     * @param months  the months to subtract, may be negative
-     * @return a {@code LocalDate} based on this date with the months subtracted, not null
-     * @throws CalendricalException if the result exceeds the supported date range
-     * @see #minusMonths(long, javax.time.calendar.DateResolver)
-     */
-    public LocalDate minusMonths(long months) {
-        return minusMonths(months, DateResolvers.previousValid());
-    }
-
-    /**
-     * Returns a copy of this {@code LocalDate} with the specified period in months subtracted.
-     * <p>
-     * This method subtracts the specified amount from the months field in three steps:
-     * <ol>
-     * <li>Subtract the input months to the month-of-year field</li>
-     * <li>Check if the resulting date would be invalid</li>
-     * <li>Adjust the date using {@code dateResolver} if necessary</li>
-     * </ol>
-     * <p>
-     * This instance is immutable and unaffected by this method call.
-     *
-     * @param months  the months to subtract, may be negative
-     * @param dateResolver the DateResolver to be used if the resulting date would be invalid
-     * @return a {@code LocalDate} based on this date with the months subtracted, not null
-     * @throws CalendricalException if the result exceeds the supported date range
-     */
-    public LocalDate minusMonths(long months, DateResolver dateResolver) {
-        ISOChronology.checkNotNull(dateResolver, "DateResolver must not be null");
-        if (months == 0) {
-            return this;
-        }
-        long epm = ZERO_EPOCH_MONTH.extractFromPackedDate(pemd);
-        long calcMonths = epm - months;  // safe overflow
-        int newYear = YEAR.checkValidIntValue(MathUtils.floorDiv(calcMonths, 12) + 1970);
-        MonthOfYear newMonth = MonthOfYear.of(MathUtils.floorMod(calcMonths, 12) + 1);
-        return resolveDate(dateResolver, newYear, newMonth, getDayOfMonth());
-    }
-
-    /**
-     * Returns a copy of this {@code LocalDate} with the specified period in weeks subtracted.
-     * <p>
-     * This method subtracts the specified amount in weeks from the days field decrementing
-     * the month and year fields as necessary to ensure the result remains valid.
-     * The result is only invalid if the maximum/minimum year is exceeded.
-     * <p>
-     * For example, 2009-01-07 minus one week would result in 2008-12-31.
-     * <p>
-     * This instance is immutable and unaffected by this method call.
-     *
-     * @param weeks  the weeks to subtract, may be negative
-     * @return a {@code LocalDate} based on this date with the weeks subtracted, not null
-     * @throws CalendricalException if the result exceeds the supported date range
-     */
-    public LocalDate minusWeeks(long weeks) {
-        return minusDays(MathUtils.safeMultiply(weeks, 7));
-    }
-
-    /**
-     * Returns a copy of this {@code LocalDate} with the specified number of days subtracted.
-     * <p>
-     * This method subtracts the specified amount from the days field decrementing the
-     * month and year fields as necessary to ensure the result remains valid.
-     * The result is only invalid if the maximum/minimum year is exceeded.
-     * <p>
-     * For example, 2009-01-01 minus one day would result in 2008-12-31.
-     * <p>
-     * This instance is immutable and unaffected by this method call.
-     *
-     * @param days  the days to subtract, may be negative
-     * @return a {@code LocalDate} based on this date with the days subtracted, not null
-     * @throws CalendricalException if the result exceeds the supported date range
-     */
-    public LocalDate minusDays(long days) {
-        if (days == 0) {
-            return this;
-        }
-        long mjDay = MathUtils.safeSubtract(toModifiedJulianDay(), days);
-        return LocalDate.ofModifiedJulianDay(mjDay);
-    }
-
-    //-----------------------------------------------------------------------
-    /**
-     * Checks whether this {@code LocalDate} matches the specified matcher.
-     * <p>
-     * Matchers can be used to query the date.
-     * A simple matcher might simply compare one of the fields, such as the year field.
-     * A more complex matcher might check if the date is the last day of the month.
-     *
-     * @param matcher  the matcher to use, not null
-     * @return true if this date matches the matcher, false otherwise
-     */
-    public boolean matches(CalendricalMatcher matcher) {
-        return matcher.matchesCalendrical(this);
-    }
-
-    //-----------------------------------------------------------------------
-    /**
-     * Checks if the date extracted from the calendrical matches this date.
-     * <p>
-     * This method implements the {@code CalendricalMatcher} interface.
-     * It is intended that applications use {@link #matches} rather than this method.
-     *
-     * @param calendrical  the calendrical to match, not null
-     * @return true if the calendrical matches, false otherwise
-     */
-    public boolean matchesCalendrical(Calendrical calendrical) {
-        return this.equals(calendrical.get(rule()));
-    }
-
-    /**
-     * Adjusts a date to have the value of this date.
-     * <p>
-     * This method implements the {@code DateAdjuster} interface.
-     * It is intended that applications use {@link #with(DateAdjuster)} rather than this method.
-     *
-     * @param date  the date to be adjusted, not null
-     * @return the adjusted date, not null
-     */
-    public LocalDate adjustDate(LocalDate date) {
-        ISOChronology.checkNotNull(date, "LocalDate must not be null");
-        return this.equals(date) ? date : this;
-    }
-
-    //-----------------------------------------------------------------------
-    /**
-     * Returns a local date-time formed from this date at the specified offset time.
-     * <p>
-     * This merges the two objects - {@code this} and the specified time -
-     * to form an instance of {@code OffsetDateTime}.
-     * <p>
-     * This instance is immutable and unaffected by this method call.
-     *
-     * @param offsetTime  the offset time to use, not null
-     * @return the offset date-time formed from this date and the specified time, not null
-     */
-    public OffsetDateTime atTime(OffsetTime offsetTime) {
-        return OffsetDateTime.of(this, offsetTime);
-    }
-
-    /**
-     * Returns a local date-time formed from this date at the specified time.
-     * <p>
-     * This merges the two objects - {@code this} and the specified time -
-     * to form an instance of {@code LocalDateTime}.
-     * <p>
-     * This instance is immutable and unaffected by this method call.
-     *
-     * @param localTime  the local time to use, not null
-     * @return the local date-time formed from this date and the specified time, not null
-     */
-    public LocalDateTime atTime(LocalTime localTime) {
-        return LocalDateTime.of(this, localTime);
-    }
-
-    /**
-     * Returns a local date-time formed from this date at the specified time.
-     * <p>
-     * This merges the three values - {@code this} and the specified time -
-     * to form an instance of {@code LocalDateTime}.
-     * <p>
-     * This instance is immutable and unaffected by this method call.
-     *
-     * @param hourOfDay  the hour-of-day to use, from 0 to 23
-     * @param minuteOfHour  the minute-of-hour to use, from 0 to 59
-     * @return the local date-time formed from this date and the specified time, not null
-     * @throws IllegalCalendarFieldValueException if the value of any field is out of range
-     */
-    public LocalDateTime atTime(int hourOfDay, int minuteOfHour) {
-        return atTime(LocalTime.of(hourOfDay, minuteOfHour));
-    }
-
-    /**
-     * Returns a local date-time formed from this date at the specified time.
-     * <p>
-     * This merges the four values - {@code this} and the specified time -
-     * to form an instance of {@code LocalDateTime}.
-     * <p>
-     * This instance is immutable and unaffected by this method call.
-     *
-     * @param hourOfDay  the hour-of-day to use, from 0 to 23
-     * @param minuteOfHour  the minute-of-hour to use, from 0 to 59
-     * @param secondOfMinute  the second-of-minute to represent, from 0 to 59
-     * @return the local date-time formed from this date and the specified time, not null
-     * @throws IllegalCalendarFieldValueException if the value of any field is out of range
-     */
-    public LocalDateTime atTime(int hourOfDay, int minuteOfHour, int secondOfMinute) {
-        return atTime(LocalTime.of(hourOfDay, minuteOfHour, secondOfMinute));
-    }
-
-    /**
-     * Returns a local date-time formed from this date at the specified time.
-     * <p>
-     * This merges the five values - {@code this} and the specified time -
-     * to form an instance of {@code LocalDateTime}.
-     * <p>
-     * This instance is immutable and unaffected by this method call.
-     *
-     * @param hourOfDay  the hour-of-day to use, from 0 to 23
-     * @param minuteOfHour  the minute-of-hour to use, from 0 to 59
-     * @param secondOfMinute  the second-of-minute to represent, from 0 to 59
-     * @param nanoOfSecond  the nano-of-second to represent, from 0 to 999,999,999
-     * @return the local date-time formed from this date and the specified time, not null
-     * @throws IllegalCalendarFieldValueException if the value of any field is out of range
-     */
-    public LocalDateTime atTime(int hourOfDay, int minuteOfHour, int secondOfMinute, int nanoOfSecond) {
-        return atTime(LocalTime.of(hourOfDay, minuteOfHour, secondOfMinute, nanoOfSecond));
-    }
-
-    /**
-     * Returns a local date-time formed from this date at the time of midnight.
-     * <p>
-     * This merges the two objects - {@code this} and {@link LocalTime#MIDNIGHT} -
-     * to form an instance of {@code LocalDateTime}.
-     * <p>
-     * This instance is immutable and unaffected by this method call.
-     *
-     * @return the local date-time formed from this date and the time of midnight, not null
-     */
-    public LocalDateTime atMidnight() {
-        return LocalDateTime.of(this, LocalTime.MIDNIGHT);
-    }
-
-    /**
-     * Returns an offset date formed from this time and the specified offset.
-     * <p>
-     * This merges the two objects - {@code this} and the specified offset -
-     * to form an instance of {@code OffsetDate}.
-     * <p>
-     * This instance is immutable and unaffected by this method call.
-     *
-     * @param offset  the offset to use, not null
-     * @return the offset date formed from this date and the specified offset, not null
-     */
-    public OffsetDate atOffset(ZoneOffset offset) {
-        return OffsetDate.of(this, offset);
-    }
-
-    /**
-     * Returns a zoned date-time from this date at the earliest valid time according
-     * to the rules in the time-zone.
-     * <p>
-     * Time-zone rules, such as daylight savings, mean that not every time on the
-     * local time-line exists. If the local date is in a gap or overlap according to
-     * the rules then a resolver is used to determine the resultant local time and offset.
-     * This method uses the {@link ZoneResolvers#postGapPreOverlap() post-gap pre-overlap} resolver.
-     * This selects the date-time immediately after a gap and the earlier offset in overlaps.
-     * This combination chooses the earliest valid local time on the date, typically midnight.
-     * <p>
-     * To convert to a specific time in a given time-zone call {@link #atTime(LocalTime)}
-     * followed by {@link LocalDateTime#atZone(ZoneId)}.
-     * <p>
-     * This instance is immutable and unaffected by this method call.
-     *
-     * @param zone  the time-zone to use, not null
-     * @return the zoned date-time formed from this date and the earliest valid time for the zone, not null
-     */
-    public ZonedDateTime atStartOfDayInZone(ZoneId zone) {
-        return ZonedDateTime.of(this, LocalTime.MIDNIGHT, zone, ZoneResolvers.postGapPreOverlap());
-    }
-
-    //-----------------------------------------------------------------------
-    /**
-     * Converts this date to a {@code LocalDate}, trivially
-     * returning {@code this}.
-     *
-     * @return {@code this}, not null
-     */
-    public LocalDate toLocalDate() {
-        return this;
-    }
-
-    //-----------------------------------------------------------------------
-    /**
-     * Converts this {@code LocalDate} to Epoch Days.
-     * <p>
-     * The Epoch Day count is a simple incrementing count of days
-     * where day 0 is 1970-01-01.
-     *
-     * @return the Epoch Day equivalent to this date
-     */
-    public long toEpochDay() {
-        return ISODateTimeRule.epochDayFromPackedDate(pemd);
-    }
-
-    /**
-     * Converts this {@code LocalDate} to Modified Julian Days (MJD).
-     * <p>
-     * The Modified Julian Day count is a simple incrementing count of days
-     * where day 0 is 1858-11-17.
-     *
-     * @return the Modified Julian Day equivalent to this date
-     */
-    public long toModifiedJulianDay() {
-        return toYearZeroDay() - ISOChronology.DAYS_0000_TO_MJD_EPOCH;
-    }
-
-    /**
-     * Converts this {@code LocalDate} to year zero days.
-     * <p>
-     * The year zero day count is a simple incrementing count of days
-     * where day 0 is 0000-01-01.
-     *
-     * @return the year zero days count equal to this date
-     */
-    long toYearZeroDay() {
-        long year = getYear();
-        long y = year;
-        long m = getMonthValue();
-        long total = 0;
-        total += 365 * y;
-        if (y >= 0) {
-            total += (y + 3) / 4 - (y + 99) / 100 + (y + 399) / 400;
-        } else {
-            total -= y / -4 - y / -100 + y / -400;
-        }
-        total += ((367 * m - 362) / 12);
-        total += getDayOfMonth() - 1;
-        if (m > 2) {
-            total--;
-            if (isLeapYear() == false) {
-                total--;
-            }
-        }
-        return total;
-    }
-
-    //-----------------------------------------------------------------------
-    /**
-     * Compares this {@code LocalDate} to another date.
-     * <p>
-     * The comparison is based on the time-line position of the dates.
-     *
-     * @param other  the other date to compare to, not null
-     * @return the comparator value, negative if less, positive if greater
-     */
-    public int compareTo(LocalDate other) {
-        return MathUtils.safeCompare(pemd, other.pemd);
-    }
-
-    /**
-     * Checks if this {@code LocalDate} is after the specified date.
-     * <p>
-     * The comparison is based on the time-line position of the dates.
-     *
-     * @param other  the other date to compare to, not null
-     * @return true if this is after the specified date
-     */
-    public boolean isAfter(LocalDate other) {
-        return pemd > other.pemd;
-    }
-
-    /**
-     * Checks if this {@code LocalDate} is before the specified date.
-     * <p>
-     * The comparison is based on the time-line position of the dates.
-     *
-     * @param other  the other date to compare to, not null
-     * @return true if this is before the specified date
-     */
-    public boolean isBefore(LocalDate other) {
-        return pemd < other.pemd;
-    }
-
-    //-----------------------------------------------------------------------
-    /**
-     * Checks if this date is equal to another date.
-     * <p>
-     * The comparison is based on the time-line position of the dates.
-     *
-     * @param obj  the object to check, null returns false
-     * @return true if this is equal to the other date
-     */
-    @Override
-    public boolean equals(Object obj) {
-        if (this == obj) {
-            return true;
-        }
-        if (obj instanceof LocalDate) {
-            LocalDate other = (LocalDate) obj;
-            return (pemd == other.pemd);
-        }
-        return false;
-    }
-
-    /**
-     * A hash code for this date.
-     *
-     * @return a suitable hash code
-     */
-    @Override
-    public int hashCode() {
-        return (int) (pemd ^ (pemd >>> 32));
-    }
-
-    //-----------------------------------------------------------------------
-    /**
-     * Outputs this date as a {@code String}, such as {@code 2007-12-03}.
-     * <p>
-     * The output will be in the ISO-8601 format {@code yyyy-MM-dd}.
-     *
-     * @return a string representation of this date, not null
-     */
-    @Override
-    public String toString() {
-        int yearValue = getYear();
-        int monthValue = getMonthValue();
-        int dayValue = getDayOfMonth();
-        int absYear = Math.abs(yearValue);
-        StringBuilder buf = new StringBuilder(10);
-        if (absYear < 1000) {
-            if (yearValue < 0) {
-                buf.append(yearValue - 10000).deleteCharAt(1);
-            } else {
-                buf.append(yearValue + 10000).deleteCharAt(0);
-            }
-        } else {
-            if (yearValue > 9999) {
-                buf.append('+');
-            }
-            buf.append(yearValue);
-        }
-        return buf.append(monthValue < 10 ? "-0" : "-")
-            .append(monthValue)
-            .append(dayValue < 10 ? "-0" : "-")
-            .append(dayValue)
-            .toString();
-    }
-
-    /**
-     * Outputs this date as a {@code String} using the formatter.
-     *
-     * @param formatter  the formatter to use, not null
-     * @return the formatted date string, not null
-     * @throws UnsupportedOperationException if the formatter cannot print
-     * @throws CalendricalException if an error occurs during printing
-     */
-    public String toString(DateTimeFormatter formatter) {
-        ISOChronology.checkNotNull(formatter, "DateTimeFormatter must not be null");
-        return formatter.print(this);
-    }
-
-}
+/*
+ * Copyright (c) 2007-2011, Stephen Colebourne & Michael Nascimento Santos
+ *
+ * All rights reserved.
+ *
+ * Redistribution and use in source and binary forms, with or without
+ * modification, are permitted provided that the following conditions are met:
+ *
+ *  * Redistributions of source code must retain the above copyright notice,
+ *    this list of conditions and the following disclaimer.
+ *
+ *  * Redistributions in binary form must reproduce the above copyright notice,
+ *    this list of conditions and the following disclaimer in the documentation
+ *    and/or other materials provided with the distribution.
+ *
+ *  * Neither the name of JSR-310 nor the names of its contributors
+ *    may be used to endorse or promote products derived from this software
+ *    without specific prior written permission.
+ *
+ * THIS SOFTWARE IS PROVIDED BY THE COPYRIGHT HOLDERS AND CONTRIBUTORS
+ * "AS IS" AND ANY EXPRESS OR IMPLIED WARRANTIES, INCLUDING, BUT NOT
+ * LIMITED TO, THE IMPLIED WARRANTIES OF MERCHANTABILITY AND FITNESS FOR
+ * A PARTICULAR PURPOSE ARE DISCLAIMED. IN NO EVENT SHALL THE COPYRIGHT OWNER OR
+ * CONTRIBUTORS BE LIABLE FOR ANY DIRECT, INDIRECT, INCIDENTAL, SPECIAL,
+ * EXEMPLARY, OR CONSEQUENTIAL DAMAGES (INCLUDING, BUT NOT LIMITED TO,
+ * PROCUREMENT OF SUBSTITUTE GOODS OR SERVICES; LOSS OF USE, DATA, OR
+ * PROFITS; OR BUSINESS INTERRUPTION) HOWEVER CAUSED AND ON ANY THEORY OF
+ * LIABILITY, WHETHER IN CONTRACT, STRICT LIABILITY, OR TORT (INCLUDING
+ * NEGLIGENCE OR OTHERWISE) ARISING IN ANY WAY OUT OF THE USE OF THIS
+ * SOFTWARE, EVEN IF ADVISED OF THE POSSIBILITY OF SUCH DAMAGE.
+ */
+package javax.time.calendar;
+
+import static javax.time.calendar.ISODateTimeRule.DAY_OF_MONTH;
+import static javax.time.calendar.ISODateTimeRule.DAY_OF_WEEK;
+import static javax.time.calendar.ISODateTimeRule.DAY_OF_YEAR;
+import static javax.time.calendar.ISODateTimeRule.EPOCH_DAY;
+import static javax.time.calendar.ISODateTimeRule.MONTH_OF_YEAR;
+import static javax.time.calendar.ISODateTimeRule.PACKED_EPOCH_MONTH_DAY;
+import static javax.time.calendar.ISODateTimeRule.YEAR;
+import static javax.time.calendar.ISODateTimeRule.ZERO_EPOCH_MONTH;
+
+import java.io.Serializable;
+
+import javax.time.CalendricalException;
+import javax.time.Instant;
+import javax.time.MathUtils;
+import javax.time.calendar.format.CalendricalParseException;
+import javax.time.calendar.format.DateTimeFormatter;
+import javax.time.calendar.format.DateTimeFormatters;
+
+/**
+ * A date without a time-zone in the ISO-8601 calendar system,
+ * such as {@code 2007-12-03}.
+ * <p>
+ * {@code LocalDate} is an immutable calendrical that represents a date, often viewed
+ * as year-month-day. This object can also access other date fields such as
+ * day-of-year, day-of-week and week-of-year.
+ * <p>
+ * This class does not store or represent a time or time-zone.
+ * For example, the value "2nd October 2007" can be stored in a {@code LocalDate}.
+ * <p>
+ * The ISO-8601 calendar system is the modern civil calendar system used today
+ * in most of the world. It is equivalent to the proleptic Gregorian calendar
+ * system, in which todays's rules for leap years are applied for all time.
+ * For most applications written today, the ISO-8601 rules are entirely suitable.
+ * <p>
+ * However, any application that makes use of historical dates and requires them
+ * to be accurate will find the ISO-8601 rules unsuitable. In this case, the
+ * application code should use {@code HistoricDate} and define an explicit
+ * cutover date between the Julian and Gregorian calendar systems.
+ * <p>
+ * LocalDate is immutable and thread-safe.
+ *
+ * @author Michael Nascimento Santos
+ * @author Stephen Colebourne
+ */
+public final class LocalDate
+        implements Calendrical, CalendricalMatcher, DateAdjuster, Comparable<LocalDate>, Serializable {
+
+    /**
+     * Serialization version.
+     */
+    private static final long serialVersionUID = 1L;
+
+    /**
+     * Constant for the minimum date on the proleptic ISO calendar system, -999999999-01-01.
+     * This could be used by an application as a "far past" date.
+     */
+    public static final LocalDate MIN_DATE = LocalDate.of(Year.MIN_YEAR, 1, 1);
+    /**
+     * Constant for the maximum date on the proleptic ISO calendar system, +999999999-12-31.
+     * This could be used by an application as a "far future" date.
+     */
+    public static final LocalDate MAX_DATE = LocalDate.of(Year.MAX_YEAR, 12, 31);
+
+    /**
+     * The packed epoch-month day-of-month value.
+     */
+    private final long pemd;
+
+    //-----------------------------------------------------------------------
+    /**
+     * Gets the rule for {@code LocalDate}.
+     *
+     * @return the rule for the date, not null
+     */
+    public static CalendricalRule<LocalDate> rule() {
+        return ISOCalendricalRule.LOCAL_DATE;
+    }
+
+    //-----------------------------------------------------------------------
+    /**
+     * Obtains the current date from the system clock in the default time-zone.
+     * <p>
+     * This will query the {@link Clock#systemDefaultZone() system clock} in the default
+     * time-zone to obtain the current date.
+     * <p>
+     * Using this method will prevent the ability to use an alternate clock for testing
+     * because the clock is hard-coded.
+     *
+     * @return the current date using the system clock, not null
+     */
+    public static LocalDate now() {
+        return now(Clock.systemDefaultZone());
+    }
+
+    /**
+     * Obtains the current date from the specified clock.
+     * <p>
+     * This will query the specified clock to obtain the current date - today.
+     * Using this method allows the use of an alternate clock for testing.
+     * The alternate clock may be introduced using {@link Clock dependency injection}.
+     *
+     * @param clock  the clock to use, not null
+     * @return the current date, not null
+     */
+    public static LocalDate now(Clock clock) {
+        ISOChronology.checkNotNull(clock, "Clock must not be null");
+        // inline OffsetDate factory to avoid creating object and InstantProvider checks
+        final Instant now = clock.instant();  // called once
+        ZoneOffset offset = clock.getZone().getRules().getOffset(now);
+        long epochSec = now.getEpochSecond() + offset.getTotalSeconds();  // overflow caught later
+        long epochDay = MathUtils.floorDiv(epochSec, ISOChronology.SECONDS_PER_DAY);
+        return LocalDate.ofEpochDay(epochDay);
+    }
+
+    //-----------------------------------------------------------------------
+    /**
+     * Obtains an instance of {@code LocalDate} from a year, month and day.
+     * <p>
+     * The day must be valid for the year and month, otherwise an exception will be thrown.
+     *
+     * @param year  the year to represent, from MIN_YEAR to MAX_YEAR
+     * @param monthOfYear  the month-of-year to represent, not null
+     * @param dayOfMonth  the day-of-month to represent, from 1 to 31
+     * @return the local date, not null
+     * @throws IllegalCalendarFieldValueException if the value of any field is out of range
+     * @throws InvalidCalendarFieldException if the day-of-month is invalid for the month-year
+     */
+    public static LocalDate of(int year, MonthOfYear monthOfYear, int dayOfMonth) {
+        ISOChronology.checkNotNull(monthOfYear, "MonthOfYear must not be null");
+        return of(year, monthOfYear.getValue(), dayOfMonth);
+    }
+
+    /**
+     * Obtains an instance of {@code LocalDate} from a year, month and day.
+     * <p>
+     * The day must be valid for the year and month, otherwise an exception will be thrown.
+     *
+     * @param year  the year to represent, from MIN_YEAR to MAX_YEAR
+     * @param monthOfYear  the month-of-year to represent, from 1 (January) to 12 (December)
+     * @param dayOfMonth  the day-of-month to represent, from 1 to 31
+     * @return the local date, not null
+     * @throws IllegalCalendarFieldValueException if the value of any field is out of range
+     * @throws InvalidCalendarFieldException if the day-of-month is invalid for the month-year
+     */
+    public static LocalDate of(int year, int monthOfYear, int dayOfMonth) {
+        YEAR.checkValidValue(year);
+        MONTH_OF_YEAR.checkValidValue(monthOfYear);
+        DAY_OF_MONTH.checkValidValue(dayOfMonth);
+        return create(year, MonthOfYear.of(monthOfYear), dayOfMonth);
+    }
+
+    //-----------------------------------------------------------------------
+    /**
+     * Obtains an instance of {@code LocalDate} from a year and day-of-year.
+     * <p>
+     * The day-of-year must be valid for the year, otherwise an exception will be thrown.
+     *
+     * @param year  the year to represent, from MIN_YEAR to MAX_YEAR
+     * @param dayOfYear  the day-of-year to represent, from 1 to 366
+     * @return the local date, not null
+     * @throws IllegalCalendarFieldValueException if the value of any field is out of range
+     * @throws InvalidCalendarFieldException if the day-of-year is invalid for the month-year
+     */
+    public static LocalDate ofYearDay(int year, int dayOfYear) {
+        YEAR.checkValidValue(year);
+        DAY_OF_YEAR.checkValidValue(dayOfYear);
+        boolean leap = Year.isLeap(year);
+        if (dayOfYear == 366 && leap == false) {
+            throw new InvalidCalendarFieldException("Invalid date 'DayOfYear 366' as '" + year + "' is not a leap year", DAY_OF_YEAR);
+        }
+        MonthOfYear moy = MonthOfYear.of((dayOfYear - 1) / 31 + 1);
+        int monthEnd = moy.getMonthEndDayOfYear(leap);
+        if (dayOfYear > monthEnd) {
+            moy = moy.next();
+        }
+        int dom = dayOfYear - moy.getMonthStartDayOfYear(leap) + 1;
+        return create(year, moy, dom);
+    }
+
+    //-----------------------------------------------------------------------
+    /**
+     * Obtains an instance of {@code LocalDate} from the epoch day count.
+     * <p>
+     * The Epoch Day count is a simple incrementing count of days
+     * where day 0 is 1970-01-01. Negative numbers represent earlier days.
+     *
+     * @param epochDay  the Epoch Day to convert, based on the epoch 1970-01-01
+     * @return the local date, not null
+     * @throws IllegalCalendarFieldValueException if the epoch days exceeds the supported date range
+     */
+    public static LocalDate ofEpochDay(long epochDay) {
+        EPOCH_DAY.checkValidValue(epochDay);
+        long pemd = ISODateTimeRule.packedDateFromEpochDay(epochDay);
+        long year = YEAR.extractFromPackedDate(pemd);
+        YEAR.checkValidValue(year);  // TODO: better validation
+        return new LocalDate(pemd);
+    }
+
+    /**
+     * Obtains an instance of {@code LocalDate} from the Modified Julian Day (MJD).
+     * <p>
+     * The Modified Julian Day count is a simple incrementing count of days
+     * where day 0 is 1858-11-17. Negative numbers represent earlier days.
+     *
+     * @param mjDay  the Modified Julian Day to convert, based on the epoch 1858-11-17
+     * @return the local date, not null
+     * @throws IllegalCalendarFieldValueException if the modified julian days value is outside the supported range
+     */
+    public static LocalDate ofModifiedJulianDay(long mjDay) {
+        return ofYearZeroDay(mjDay + ISOChronology.DAYS_0000_TO_MJD_EPOCH);
+    }
+
+    /**
+     * Converts a year zero day count to a date.
+     * <p>
+     * The year zero day count is a simple incrementing count of days
+     * where day 0 is 0000-01-01. Negative numbers represent earlier days.
+     *
+     * @param zeroDay  the Year zero Day to convert, based on the epoch 0000-01-01
+     * @return the local date, not null
+     * @throws IllegalCalendarFieldValueException if the epoch days exceeds the supported date range
+     */
+    static LocalDate ofYearZeroDay(long zeroDay) {
+        return ofEpochDay(zeroDay - ISOChronology.DAYS_0000_TO_1970);
+    }
+
+    //-----------------------------------------------------------------------
+    /**
+     * Obtains an instance of {@code LocalDate} from a set of calendricals.
+     * <p>
+     * A calendrical represents some form of date and time information.
+     * This method combines the input calendricals into a date.
+     *
+     * @param calendricals  the calendricals to create a date from, no nulls, not null
+     * @return the local date, not null
+     * @throws CalendricalException if unable to merge to a local date
+     */
+    public static LocalDate from(Calendrical... calendricals) {
+        return CalendricalEngine.merge(calendricals).deriveChecked(rule());
+    }
+
+    //-----------------------------------------------------------------------
+    /**
+     * Obtains an instance of {@code LocalDate} from a text string such as {@code 2007-12-03}.
+     * <p>
+     * The string must represent a valid date and is parsed using
+     * {@link DateTimeFormatters#isoLocalDate()}.
+     * Year, month and day-of-month are required.
+     * Years outside the range 0000 to 9999 must be prefixed by the plus or minus symbol.
+     *
+     * @param text  the text to parse such as "2007-12-03", not null
+     * @return the parsed local date, not null
+     * @throws CalendricalParseException if the text cannot be parsed
+     */
+    public static LocalDate parse(CharSequence text) {
+        return DateTimeFormatters.isoLocalDate().parse(text, rule());
+    }
+
+    /**
+     * Obtains an instance of {@code LocalDate} from a text string using a specific formatter.
+     * <p>
+     * The text is parsed using the formatter, returning a date.
+     *
+     * @param text  the text to parse, not null
+     * @param formatter  the formatter to use, not null
+     * @return the parsed local date, not null
+     * @throws UnsupportedOperationException if the formatter cannot parse
+     * @throws CalendricalParseException if the text cannot be parsed
+     */
+    public static LocalDate parse(CharSequence text, DateTimeFormatter formatter) {
+        ISOChronology.checkNotNull(formatter, "DateTimeFormatter must not be null");
+        return formatter.parse(text, rule());
+    }
+
+    //-----------------------------------------------------------------------
+    /**
+     * Creates a local date from the year, month and day fields.
+     *
+     * @param year  the year to represent, validated from MIN_YEAR to MAX_YEAR
+     * @param monthOfYear  the month-of-year to represent, validated not null
+     * @param dayOfMonth  the day-of-month to represent, validated from 1 to 31
+     * @return the local date, not null
+     * @throws InvalidCalendarFieldException if the day-of-month is invalid for the month-year
+     */
+    private static LocalDate create(int year, MonthOfYear monthOfYear, int dayOfMonth) {
+        if (dayOfMonth > 28 && dayOfMonth > monthOfYear.lengthInDays(Year.isLeap(year))) {
+            if (dayOfMonth == 29) {
+                throw new InvalidCalendarFieldException("Invalid date 'February 29' as '" + year + "' is not a leap year", DAY_OF_MONTH);
+            } else {
+                throw new InvalidCalendarFieldException("Invalid date '" + monthOfYear.name() + " " + dayOfMonth + "'", DAY_OF_MONTH);
+            }
+        }
+        return new LocalDate(ISODateTimeRule.packPemd(year, monthOfYear.getValue(), dayOfMonth));
+    }
+
+    /**
+     * Constructor, previously validated.
+     *
+     * @param year  the year to represent, from MIN_YEAR to MAX_YEAR
+     * @param monthOfYear  the month-of-year to represent, not null
+     * @param dayOfMonth  the day-of-month to represent, valid for year-month, from 1 to 31
+     */
+    private LocalDate(long pemd) {
+        this.pemd = pemd;
+    }
+
+    //-----------------------------------------------------------------------
+    /**
+     * Gets the value of the specified calendrical rule.
+     * <p>
+     * This method queries the value of the specified calendrical rule.
+     * If the value cannot be returned for the rule from this date then
+     * {@code null} will be returned.
+     *
+     * @param ruleToDerive  the rule to derive, not null
+     * @return the value for the rule, null if the value cannot be returned
+     */
+    public <T> T get(CalendricalRule<T> ruleToDerive) {
+//        if (ruleToDerive instanceof DateTimeRule) {
+//            DateTimeRule rule = (DateTimeRule) ruleToDerive;
+//            long value = PACKED_EPOCH_MONTH_DAY.extract(pemd, rule);
+//            if (value != Long.MIN_VALUE) {
+//                return (T) rule.field(value);
+//            }
+//        }
+        return CalendricalEngine.derive(ruleToDerive, rule(), this, null, null, null, ISOChronology.INSTANCE, null);
+    }
+
+    /**
+     * Gets the value of the specified rule.
+     * <p>
+     * This method queries the value of the specified rule.
+     * this can be used to extract any rule that can derive from a date
+     * including rules from other calendar systems.
+     *
+     * @param rule  the rule to derive, not null
+     * @return the value for the rule
+     * @throws CalendricalException if the value cannot be obtained
+     */
+    public long getValue(DateTimeRule rule) {
+        long result = rule.extractFromValue(PACKED_EPOCH_MONTH_DAY, pemd);
+        if (result == Long.MIN_VALUE) {
+            throw new CalendricalRuleException("Unable to extract from date: " + rule, rule);
+        }
+        return result;
+    }
+
+    //-----------------------------------------------------------------------
+    /**
+     * Gets the year field.
+     * <p>
+     * This method returns the primitive {@code int} value for the year.
+     * Additional information about the year can be obtained by creating a {@link Year}.
+     *
+     * @return the year, from MIN_YEAR to MAX_YEAR
+     */
+    public int getYear() {
+        return (int) ISODateTimeRule.yFromEm(ISODateTimeRule.emFromPemd(pemd));
+    }
+
+    /**
+     * Gets the month-of-year field, as an {@code int} from 1 to 12.
+     * <p>
+     * This method returns the month-of-year value from 1 to 12.
+     * Applications are encouraged to use the enum returned by {@link #getMonthOfYear()}
+     * which also provides additional related information.
+     *
+     * @return the month-of-year,  from 1 to 12
+     */
+    public int getMonthValue() {
+        return (int) ISODateTimeRule.moyFromEm(ISODateTimeRule.emFromPemd(pemd));
+    }
+
+    /**
+     * Gets the month-of-year field, which is an enum {@code MonthOfYear}.
+     * <p>
+     * This method returns the enum {@link MonthOfYear} for the month.
+     * This avoids confusion as to what {@code int} values mean.
+     * If you need access to the primitive {@code int} value then the enum
+     * provides the {@link MonthOfYear#getValue() int value}.
+     * <p>
+     * Additional information can be obtained from the {@code MonthOfYear}.
+     * This includes month lengths, textual names and access to the quarter-of-year
+     * and month-of-quarter values.
+     *
+     * @return the month-of-year, not null
+     */
+    public MonthOfYear getMonthOfYear() {
+        return MonthOfYear.of(getMonthValue());
+    }
+
+    /**
+     * Gets the day-of-month field.
+     * <p>
+     * This method returns the primitive {@code int} value for the day-of-month.
+     *
+     * @return the day-of-month, from 1 to 31
+     */
+    public int getDayOfMonth() {
+        return (int) ISODateTimeRule.domFromPemd(pemd);
+    }
+
+    /**
+     * Gets the day-of-year field.
+     * <p>
+     * This method returns the primitive {@code int} value for the day-of-year.
+     *
+     * @return the day-of-year, from 1 to 365, or 366 in a leap year
+     */
+    public int getDayOfYear() {
+        return (int) ISODateTimeRule.doyFromPemd(pemd);
+    }
+
+    /**
+     * Gets the day-of-week field, which is an enum {@code DayOfWeek}.
+     * <p>
+     * This method returns the enum {@link DayOfWeek} for the day-of-week.
+     * This avoids confusion as to what {@code int} values mean.
+     * If you need access to the primitive {@code int} value then the enum
+     * provides the {@link DayOfWeek#getValue() int value}.
+     * <p>
+     * Additional information can be obtained from the {@code DayOfWeek}.
+     * This includes textual names of the values.
+     *
+     * @return the day-of-week, not null
+     */
+    public DayOfWeek getDayOfWeek() {
+        return DayOfWeek.of((int) DAY_OF_WEEK.extractFromPackedDate(pemd));
+    }
+
+    //-----------------------------------------------------------------------
+    /**
+     * Checks if the year is a leap year, according to the ISO proleptic
+     * calendar system rules.
+     * <p>
+     * This method applies the current rules for leap years across the whole time-line.
+     * In general, a year is a leap year if it is divisible by four without
+     * remainder. However, years divisible by 100, are not leap years, with
+     * the exception of years divisible by 400 which are.
+     * <p>
+     * For example, 1904 is a leap year it is divisible by 4.
+     * 1900 was not a leap year as it is divisible by 100, however 2000 was a
+     * leap year as it is divisible by 400.
+     * <p>
+     * The calculation is proleptic - applying the same rules into the far future and far past.
+     * This is historically inaccurate, but is correct for the ISO-8601 standard.
+     *
+     * @return true if the year is leap, false otherwise
+     */
+    public boolean isLeapYear() {
+        return Year.isLeap(getYear());
+    }
+
+    //-----------------------------------------------------------------------
+    /**
+     * Resolves the date, handling incorrectly implemented resolvers.
+     *
+     * @param dateResolver  the resolver, not null
+     * @param year  the year, from MIN_YEAR to MAX_YEAR
+     * @param month  the month, not null
+     * @param day  the day-of-month, from 1 to 31
+     * @return the resolved date, not null
+     * @throws NullPointerException if the resolver returned null
+     */
+    private LocalDate resolveDate(DateResolver dateResolver, int year, MonthOfYear month, int day) {
+        YEAR.checkValidValue(year);
+        DAY_OF_MONTH.checkValidValue(day);
+        LocalDate date = dateResolver.resolveDate(year, month, day);
+        ISOChronology.checkNotNull(date, "DateResolver implementation must not return null");
+        return date;
+    }
+
+    /**
+     * Returns a copy of this {@code LocalDate} with the date altered using the adjuster.
+     * <p>
+     * This adjusts the date according to the rules of the specified adjuster.
+     * A simple adjuster might simply set the one of the fields, such as the year field.
+     * A more complex adjuster might set the date to the last day of the month.
+     * <p>
+     * This instance is immutable and unaffected by this method call.
+     *
+     * @param adjuster  the adjuster to use, not null
+     * @return a {@code LocalDate} based on this date adjusted as necessary, not null
+     */
+    public LocalDate with(DateAdjuster adjuster) {
+        ISOChronology.checkNotNull(adjuster, "DateAdjuster must not be null");
+        LocalDate date = adjuster.adjustDate(this);
+        ISOChronology.checkNotNull(date, "DateAdjuster implementation must not return null");
+        return date;
+    }
+
+    //-----------------------------------------------------------------------
+    /**
+     * Returns a copy of this {@code LocalDate} with the year altered.
+     * If the resulting date is invalid, it will be resolved using {@link DateResolvers#previousValid()}.
+     * <p>
+     * This method does the same as {@code withYear(year, DateResolvers.previousValid())}.
+     * <p>
+     * This instance is immutable and unaffected by this method call.
+     *
+     * @param year  the year to set in the returned date, from MIN_YEAR to MAX_YEAR
+     * @return a {@code LocalDate} based on this date with the requested year, not null
+     * @throws IllegalCalendarFieldValueException if the year value is invalid
+     */
+    public LocalDate withYear(int year) {
+        return withYear(year, DateResolvers.previousValid());
+    }
+
+    /**
+     * Returns a copy of this {@code LocalDate} with the year altered.
+     * If the resulting date is invalid, it will be resolved using {@code dateResolver}.
+     * <p>
+     * This instance is immutable and unaffected by this method call.
+     *
+     * @param year  the year to set in the returned date, from MIN_YEAR to MAX_YEAR
+     * @param dateResolver the DateResolver to be used if the resulting date would be invalid
+     * @return a {@code LocalDate} based on this date with the requested year, not null
+     * @throws IllegalCalendarFieldValueException if the year value is invalid
+     */
+    public LocalDate withYear(int year, DateResolver dateResolver) {
+        ISOChronology.checkNotNull(dateResolver, "DateResolver must not be null");
+        if (this.getYear() == year) {
+            return this;
+        }
+        return resolveDate(dateResolver, year, getMonthOfYear(), getDayOfMonth());
+    }
+
+    /**
+     * Returns a copy of this {@code LocalDate} with the month-of-year altered.
+     * If the resulting date is invalid, it will be resolved using {@link DateResolvers#previousValid()}.
+     * <p>
+     * This method does the same as {@code withMonthOfYear(monthOfYear, DateResolvers.previousValid())}.
+     * <p>
+     * This instance is immutable and unaffected by this method call.
+     *
+     * @param monthOfYear  the month-of-year to set in the returned date, from 1 (January) to 12 (December)
+     * @return a {@code LocalDate} based on this date with the requested month, not null
+     * @throws IllegalCalendarFieldValueException if the month-of-year value is invalid
+     */
+    public LocalDate withMonthOfYear(int monthOfYear) {
+        return with(MonthOfYear.of(monthOfYear), DateResolvers.previousValid());
+    }
+
+    /**
+     * Returns a copy of this {@code LocalDate} with the month-of-year altered.
+     * If the resulting date is invalid, it will be resolved using {@code dateResolver}.
+     * <p>
+     * This instance is immutable and unaffected by this method call.
+     *
+     * @param monthOfYear  the month-of-year to set in the returned date, from 1 (January) to 12 (December)
+     * @param dateResolver the DateResolver to be used if the resulting date would be invalid
+     * @return a {@code LocalDate} based on this date with the requested month, not null
+     * @throws IllegalCalendarFieldValueException if the month-of-year value is invalid
+     */
+    public LocalDate withMonthOfYear(int monthOfYear, DateResolver dateResolver) {
+        return with(MonthOfYear.of(monthOfYear), dateResolver);
+    }
+
+    /**
+     * Returns a copy of this {@code LocalDate} with the month-of-year altered.
+     * If the resulting date is invalid, it will be resolved using {@link DateResolvers#previousValid()}.
+     * <p>
+     * This method does the same as {@code with(monthOfYear, DateResolvers.previousValid())}.
+     * <p>
+     * This instance is immutable and unaffected by this method call.
+     *
+     * @param monthOfYear  the month-of-year to set in the returned date, not null
+     * @return a {@code LocalDate} based on this date with the requested month, not null
+     */
+    public LocalDate with(MonthOfYear monthOfYear) {
+        return with(monthOfYear, DateResolvers.previousValid());
+    }
+
+    /**
+     * Returns a copy of this {@code LocalDate} with the month-of-year altered.
+     * If the resulting date is invalid, it will be resolved using {@code dateResolver}.
+     * <p>
+     * This instance is immutable and unaffected by this method call.
+     *
+     * @param monthOfYear  the month-of-year to set in the returned date, not null
+     * @param dateResolver the DateResolver to be used if the resulting date would be invalid
+     * @return a {@code LocalDate} based on this date with the requested month, not null
+     */
+    public LocalDate with(MonthOfYear monthOfYear, DateResolver dateResolver) {
+        ISOChronology.checkNotNull(monthOfYear, "MonthOfYear must not be null");
+        ISOChronology.checkNotNull(dateResolver, "DateResolver must not be null");
+        if (this.getMonthOfYear() == monthOfYear) {
+            return this;
+        }
+        return resolveDate(dateResolver, getYear(), monthOfYear, getDayOfMonth());
+    }
+
+    /**
+     * Returns a copy of this {@code LocalDate} with the day-of-month altered.
+     * If the resulting date is invalid, an exception is thrown.
+     * <p>
+     * This instance is immutable and unaffected by this method call.
+     *
+     * @param dayOfMonth  the day-of-month to set in the returned date, from 1 to 28-31
+     * @return a {@code LocalDate} based on this date with the requested day, not null
+     * @throws IllegalCalendarFieldValueException if the day-of-month value is invalid
+     * @throws InvalidCalendarFieldException if the day-of-month is invalid for the month-year
+     */
+    public LocalDate withDayOfMonth(int dayOfMonth) {
+        if (this.getDayOfMonth() == dayOfMonth) {
+            return this;
+        }
+        return of(getYear(), getMonthOfYear(), dayOfMonth);
+    }
+
+    /**
+     * Returns a copy of this {@code LocalDate} with the day-of-month altered.
+     * If the resulting date is invalid, it will be resolved using {@code dateResolver}.
+     * <p>
+     * This instance is immutable and unaffected by this method call.
+     *
+     * @param dayOfMonth  the day-of-month to set in the returned date, from 1 to 31
+     * @param dateResolver the DateResolver to be used if the resulting date would be invalid
+     * @return a {@code LocalDate} based on this date with the requested day, not null
+     * @throws IllegalCalendarFieldValueException if the day-of-month value is invalid
+     */
+    public LocalDate withDayOfMonth(int dayOfMonth, DateResolver dateResolver) {
+        ISOChronology.checkNotNull(dateResolver, "DateResolver must not be null");
+        if (this.getDayOfMonth() == dayOfMonth) {
+            return this;
+        }
+        return resolveDate(dateResolver, getYear(), getMonthOfYear(), dayOfMonth);
+    }
+
+    /**
+     * Returns a copy of this {@code LocalDate} with the day-of-year altered.
+     * If the resulting date is invalid, an exception is thrown.
+     * <p>
+     * This instance is immutable and unaffected by this method call.
+     *
+     * @param dayOfYear  the day-of-year to set in the returned date, from 1 to 365-366
+     * @return a {@code LocalDate} based on this date with the requested day, not null
+     * @throws IllegalCalendarFieldValueException if the day-of-year value is invalid
+     * @throws InvalidCalendarFieldException if the day-of-year is invalid for the year
+     */
+    public LocalDate withDayOfYear(int dayOfYear) {
+        if (this.getDayOfYear() == dayOfYear) {
+            return this;
+        }
+        return ofYearDay(getYear(), dayOfYear);
+    }
+
+    /**
+     * Returns a copy of this {@code LocalDate} with the specified rule altered.
+     * <p>
+     * This instance is immutable and unaffected by this method call.
+     *
+     * @param rule  the rule to set, not null
+     * @param value  the new value for the rule, within the valid range of the rule
+     * @return a {@code LocalDate} based on this date with the value of the rule changed, not null
+     * @throws CalendricalException if the value cannot be set
+     */
+    public LocalDate with(DateTimeRule rule, long value) {
+        ISOChronology.checkNotNull(rule, "DateTimeRule must not be null");
+        rule.checkValidValue(value);
+        long result = rule.setIntoValue(value, PACKED_EPOCH_MONTH_DAY, pemd, null);
+        if (result == Long.MIN_VALUE) {
+            throw new CalendricalException("Unable to set date for rule: " + rule);
+        }
+        if (result == pemd) {
+            return this;
+        }
+        return new LocalDate(result);
+    }
+
+    //-----------------------------------------------------------------------
+    /**
+     * Returns a copy of this {@code LocalDate} with the specified date period added.
+     * <p>
+     * This adds the specified period to this date, returning a new date.
+     * Before addition, the period is converted to a date-based {@code Period} using
+     * {@link Period#ofDateFields(PeriodProvider)}.
+     * That factory ignores any time-based ISO fields, thus adding a time-based
+     * period to this date will have no effect. If you want to take time fields into
+     * account, call {@link Period#normalizedWith24HourDays()} on the input period.
+     * <p>
+     * The detailed rules for the addition have some complexity due to variable length months.
+     * The goal is to match the code for {@code plusYears().plusMonths().plusDays()} in most cases.
+     * The principle case of difference is best expressed by example:
+     * {@code 2010-01-31} plus {@code P1M-1D} yields {@code 2010-02-28} whereas
+     * {@code plusMonths(1).plusDays(-1)} gives {@code 2010-02-27}.
+     * <p>
+     * The rules are expressed in five steps:
+     * <ol>
+     * <li>Add the input years and months to calculate the resulting year-month</li>
+     * <li>Form an imaginary date from the year-month and the original day-of-month,
+     *  a date that may be invalid, such as February 30th</li>
+     * <li>Add the input days to the imaginary date treating the first move to a later date
+     *  from an invalid date as a move to the 1st of the next month</li>
+     * <li>Check if the resulting date would be invalid</li>
+     * <li>Adjust the day-of-month to the last valid day if necessary</li>
+     * </ol>
+     * <p>
+     * For example, this table shows what happens when for various inputs and periods:
+     * <pre>
+     *   2010-01-30 plus P1M2D  = 2010-03-02
+     *   2010-01-30 plus P1M1D  = 2010-03-01
+     *   2010-01-30 plus P1M    = 2010-02-28
+     *   2010-01-30 plus P1M-1D = 2010-02-28
+     *   2010-01-30 plus P1M-2D = 2010-02-28
+     *   2010-01-30 plus P1M-3D = 2010-02-27
+     * </pre>
+     * <p>
+     * This instance is immutable and unaffected by this method call.
+     *
+     * @param periodProvider  the period to add, not null
+     * @return a {@code LocalDate} based on this date with the period added, not null
+     * @throws CalendricalException if the specified period cannot be converted to a {@code Period}
+     * @throws CalendricalException if the result exceeds the supported date range
+     */
+    public LocalDate plus(PeriodProvider periodProvider) {
+        Period period = Period.ofDateFields(periodProvider);
+        long periodMonths = period.totalMonths();
+        long periodDays = period.getDays();
+        if (periodMonths == 0) {
+            return plusDays(periodDays);  // optimization that also returns this for zero
+        }
+        long epm = ZERO_EPOCH_MONTH.extractFromPackedDate(pemd);
+        int day = getDayOfMonth();
+        long calcMonths = epm + periodMonths;  // safe overflow
+        int newYear = YEAR.checkValidIntValue(MathUtils.floorDiv(calcMonths, 12) + 1970);
+        MonthOfYear newMonth = MonthOfYear.of(MathUtils.floorMod(calcMonths, 12) + 1);
+        int newMonthLen = newMonth.lengthInDays(Year.isLeap(newYear));
+        int newDay = Math.min(day, newMonthLen);
+        if (periodDays < 0 && day > newMonthLen) {
+            periodDays = Math.min(periodDays + (day - newMonthLen), 0);  // adjust for invalid days
+        }
+        return LocalDate.of(newYear, newMonth, newDay).plusDays(periodDays);
+    }
+
+    //-----------------------------------------------------------------------
+    /**
+     * Returns a copy of this {@code LocalDate} with the specified period in years added.
+     * <p>
+     * This method adds the specified amount to the years field in three steps:
+     * <ol>
+     * <li>Add the input years to the year field</li>
+     * <li>Check if the resulting date would be invalid</li>
+     * <li>Adjust the day-of-month to the last valid day if necessary</li>
+     * </ol>
+     * <p>
+     * For example, 2008-02-29 (leap year) plus one year would result in the
+     * invalid date 2009-02-29 (standard year). Instead of returning an invalid
+     * result, the last valid day of the month, 2009-02-28, is selected instead.
+     * <p>
+     * This method does the same as {@code plusYears(years, DateResolvers.previousValid())}.
+     * <p>
+     * This instance is immutable and unaffected by this method call.
+     *
+     * @param years  the years to add, may be negative
+     * @return a {@code LocalDate} based on this date with the years added, not null
+     * @throws CalendricalException if the result exceeds the supported date range
+     * @see #plusYears(long, javax.time.calendar.DateResolver)
+     */
+    public LocalDate plusYears(long years) {
+        return plusYears(years, DateResolvers.previousValid());
+    }
+
+    /**
+     * Returns a copy of this {@code LocalDate} with the specified period in years added.
+     * <p>
+     * This method adds the specified amount to the years field in three steps:
+     * <ol>
+     * <li>Add the input years to the year field</li>
+     * <li>Check if the resulting date would be invalid</li>
+     * <li>Adjust the date using {@code dateResolver} if necessary</li>
+     * </ol>
+     * <p>
+     * This instance is immutable and unaffected by this method call.
+     *
+     * @param years  the years to add, may be negative
+     * @param dateResolver the DateResolver to be used if the resulting date would be invalid
+     * @return a {@code LocalDate} based on this date with the years added, not null
+     * @throws CalendricalException if the result exceeds the supported date range
+     */
+    public LocalDate plusYears(long years, DateResolver dateResolver) {
+        ISOChronology.checkNotNull(dateResolver, "DateResolver must not be null");
+        if (years == 0) {
+            return this;
+        }
+        int newYear = YEAR.checkValidIntValue(getYear() + years);  // safe overflow
+        return resolveDate(dateResolver, newYear, getMonthOfYear(), getDayOfMonth());
+    }
+
+    /**
+     * Returns a copy of this {@code LocalDate} with the specified period in months added.
+     * <p>
+     * This method adds the specified amount to the months field in three steps:
+     * <ol>
+     * <li>Add the input months to the month-of-year field</li>
+     * <li>Check if the resulting date would be invalid</li>
+     * <li>Adjust the day-of-month to the last valid day if necessary</li>
+     * </ol>
+     * <p>
+     * For example, 2007-03-31 plus one month would result in the invalid date
+     * 2007-04-31. Instead of returning an invalid result, the last valid day
+     * of the month, 2007-04-30, is selected instead.
+     * <p>
+     * This method does the same as {@code plusMonths(months, DateResolvers.previousValid())}.
+     * <p>
+     * This instance is immutable and unaffected by this method call.
+     *
+     * @param months  the months to add, may be negative
+     * @return a {@code LocalDate} based on this date with the months added, not null
+     * @throws CalendricalException if the result exceeds the supported date range
+     * @see #plusMonths(long, javax.time.calendar.DateResolver)
+     */
+    public LocalDate plusMonths(long months) {
+        return plusMonths(months, DateResolvers.previousValid());
+    }
+
+    /**
+     * Returns a copy of this {@code LocalDate} with the specified period in months added.
+     * <p>
+     * This method adds the specified amount to the months field in three steps:
+     * <ol>
+     * <li>Add the input months to the month-of-year field</li>
+     * <li>Check if the resulting date would be invalid</li>
+     * <li>Adjust the date using {@code dateResolver} if necessary</li>
+     * </ol>
+     * <p>
+     * This instance is immutable and unaffected by this method call.
+     *
+     * @param months  the months to add, may be negative
+     * @param dateResolver the DateResolver to be used if the resulting date would be invalid
+     * @return a {@code LocalDate} based on this date with the months added, not null
+     * @throws CalendricalException if the result exceeds the supported date range
+     */
+    public LocalDate plusMonths(long months, DateResolver dateResolver) {
+        ISOChronology.checkNotNull(dateResolver, "DateResolver must not be null");
+        if (months == 0) {
+            return this;
+        }
+        long epm = ZERO_EPOCH_MONTH.extractFromPackedDate(pemd);
+        long calcMonths = epm + months;  // safe overflow
+        int newYear = YEAR.checkValidIntValue(MathUtils.floorDiv(calcMonths, 12) + 1970);
+        MonthOfYear newMonth = MonthOfYear.of(MathUtils.floorMod(calcMonths, 12) + 1);
+        return resolveDate(dateResolver, newYear, newMonth, getDayOfMonth());
+    }
+
+    /**
+     * Returns a copy of this {@code LocalDate} with the specified period in weeks added.
+     * <p>
+     * This method adds the specified amount in weeks to the days field incrementing
+     * the month and year fields as necessary to ensure the result remains valid.
+     * The result is only invalid if the maximum/minimum year is exceeded.
+     * <p>
+     * For example, 2008-12-31 plus one week would result in 2009-01-07.
+     * <p>
+     * This instance is immutable and unaffected by this method call.
+     *
+     * @param weeks  the weeks to add, may be negative
+     * @return a {@code LocalDate} based on this date with the weeks added, not null
+     * @throws CalendricalException if the result exceeds the supported date range
+     */
+    public LocalDate plusWeeks(long weeks) {
+        return plusDays(MathUtils.safeMultiply(weeks, 7));
+    }
+
+    /**
+     * Returns a copy of this {@code LocalDate} with the specified number of days added.
+     * <p>
+     * This method adds the specified amount to the days field incrementing the
+     * month and year fields as necessary to ensure the result remains valid.
+     * The result is only invalid if the maximum/minimum year is exceeded.
+     * <p>
+     * For example, 2008-12-31 plus one day would result in 2009-01-01.
+     * <p>
+     * This instance is immutable and unaffected by this method call.
+     *
+     * @param days  the days to add, may be negative
+     * @return a {@code LocalDate} based on this date with the days added, not null
+     * @throws CalendricalException if the result exceeds the supported date range
+     */
+    public LocalDate plusDays(long days) {
+        if (days == 0) {
+            return this;
+        }
+        long mjDay = MathUtils.safeAdd(toModifiedJulianDay(), days);
+        return LocalDate.ofModifiedJulianDay(mjDay);
+    }
+
+    //-----------------------------------------------------------------------
+    /**
+     * Returns a copy of this {@code LocalDate} with the specified date period subtracted.
+     * <p>
+     * This subtracts the specified period from this date, returning a new date.
+     * Before subtraction, the period is converted to a date-based {@code Period} using
+     * {@link Period#ofDateFields(PeriodProvider)}.
+     * That factory ignores any time-based ISO fields, thus subtracting a time-based
+     * period from this date will have no effect. If you want to take time fields into
+     * account, call {@link Period#normalizedWith24HourDays()} on the input period.
+     * <p>
+     * The detailed rules for the subtraction have some complexity due to variable length months.
+     * The goal is to match the code for {@code minusYears().minusMonths().minusDays()} in most cases.
+     * The principle case of difference is best expressed by example:
+     * {@code 2010-03-31} minus {@code P1M1D} yields {@code 2010-02-28} whereas
+     * {@code minusMonths(1).minusDays(1)} gives {@code 2010-02-27}.
+     * <p>
+     * The rules are expressed in five steps:
+     * <ol>
+     * <li>Subtract the input years and months to calculate the resulting year-month</li>
+     * <li>Form an imaginary date from the year-month and the original day-of-month,
+     *  a date that may be invalid, such as February 30th</li>
+     * <li>Subtract the input days from the imaginary date treating the first move to a later date
+     *  from an invalid date as a move to the 1st of the next month</li>
+     * <li>Check if the resulting date would be invalid</li>
+     * <li>Adjust the day-of-month to the last valid day if necessary</li>
+     * </ol>
+     * <p>
+     * For example, this table shows what happens when for various inputs and periods:
+     * <pre>
+     *   2010-03-30 minus P1M3D  = 2010-02-27
+     *   2010-03-30 minus P1M2D  = 2010-02-28
+     *   2010-03-30 minus P1M1D  = 2010-02-28
+     *   2010-03-30 minus P1M    = 2010-02-28
+     *   2010-03-30 minus P1M-1D = 2010-03-01
+     *   2010-03-30 minus P1M-2D = 2010-03-02
+     * </pre>
+     * <p>
+     * This instance is immutable and unaffected by this method call.
+     *
+     * @param periodProvider  the period to subtract, not null
+     * @return a {@code LocalDate} based on this date with the period subtracted, not null
+     * @throws CalendricalException if the specified period cannot be converted to a {@code Period}
+     * @throws CalendricalException if the result exceeds the supported date range
+     */
+    public LocalDate minus(PeriodProvider periodProvider) {
+        Period period = Period.ofDateFields(periodProvider);
+        long periodMonths = period.totalMonths();
+        long periodDays = period.getDays();
+        if (periodMonths == 0) {
+            return minusDays(periodDays);  // optimization that also returns this for zero
+        }
+        long epm = ZERO_EPOCH_MONTH.extractFromPackedDate(pemd);
+        int day = getDayOfMonth();
+        long calcMonths = epm - periodMonths;  // safe overflow
+        int newYear = YEAR.checkValidIntValue(MathUtils.floorDiv(calcMonths, 12) + 1970);
+        MonthOfYear newMonth = MonthOfYear.of(MathUtils.floorMod(calcMonths, 12) + 1);
+        int newMonthLen = newMonth.lengthInDays(Year.isLeap(newYear));
+        int newDay = Math.min(day, newMonthLen);
+        if (periodDays > 0 && day > newMonthLen) {
+            periodDays = Math.max(periodDays - (day - newMonthLen), 0);  // adjust for invalid days
+        }
+        return LocalDate.of(newYear, newMonth, newDay).minusDays(periodDays);
+    }
+
+    //-----------------------------------------------------------------------
+    /**
+     * Returns a copy of this {@code LocalDate} with the specified period in years subtracted.
+     * <p>
+     * This method subtracts the specified amount from the years field in three steps:
+     * <ol>
+     * <li>Subtract the input years to the year field</li>
+     * <li>Check if the resulting date would be invalid</li>
+     * <li>Adjust the day-of-month to the last valid day if necessary</li>
+     * </ol>
+     * <p>
+     * For example, 2008-02-29 (leap year) minus one year would result in the
+     * invalid date 2007-02-29 (standard year). Instead of returning an invalid
+     * result, the last valid day of the month, 2007-02-28, is selected instead.
+     * <p>
+     * This method does the same as {@code minusYears(years, DateResolvers.previousValid())}.
+     * <p>
+     * This instance is immutable and unaffected by this method call.
+     *
+     * @param years  the years to subtract, may be negative
+     * @return a {@code LocalDate} based on this date with the years subtracted, not null
+     * @throws CalendricalException if the result exceeds the supported date range
+     * @see #minusYears(long, javax.time.calendar.DateResolver)
+     */
+    public LocalDate minusYears(long years) {
+        return minusYears(years, DateResolvers.previousValid());
+    }
+
+    /**
+     * Returns a copy of this {@code LocalDate} with the specified period in years subtracted.
+     * <p>
+     * This method subtracts the specified amount from the years field in three steps:
+     * <ol>
+     * <li>Subtract the input years to the year field</li>
+     * <li>Check if the resulting date would be invalid</li>
+     * <li>Adjust the date using {@code dateResolver} if necessary</li>
+     * </ol>
+     * <p>
+     * This instance is immutable and unaffected by this method call.
+     *
+     * @param years  the years to subtract, may be negative
+     * @param dateResolver the DateResolver to be used if the resulting date would be invalid
+     * @return a {@code LocalDate} based on this date with the years subtracted, not null
+     * @throws CalendricalException if the result exceeds the supported date range
+     */
+    public LocalDate minusYears(long years, DateResolver dateResolver) {
+        ISOChronology.checkNotNull(dateResolver, "DateResolver must not be null");
+        if (years == 0) {
+            return this;
+        }
+        int newYear = YEAR.checkValidIntValue(getYear() - years);  // safe overflow
+        return resolveDate(dateResolver, newYear, getMonthOfYear(), getDayOfMonth());
+    }
+
+    /**
+     * Returns a copy of this {@code LocalDate} with the specified period in months subtracted.
+     * <p>
+     * This method subtracts the specified amount from the months field in three steps:
+     * <ol>
+     * <li>Subtract the input months to the month-of-year field</li>
+     * <li>Check if the resulting date would be invalid</li>
+     * <li>Adjust the day-of-month to the last valid day if necessary</li>
+     * </ol>
+     * <p>
+     * For example, 2007-03-31 minus one month would result in the invalid date
+     * 2007-02-31. Instead of returning an invalid result, the last valid day
+     * of the month, 2007-02-28, is selected instead.
+     * <p>
+     * This method does the same as {@code minusMonths(months, DateResolvers.previousValid())}.
+     * <p>
+     * This instance is immutable and unaffected by this method call.
+     *
+     * @param months  the months to subtract, may be negative
+     * @return a {@code LocalDate} based on this date with the months subtracted, not null
+     * @throws CalendricalException if the result exceeds the supported date range
+     * @see #minusMonths(long, javax.time.calendar.DateResolver)
+     */
+    public LocalDate minusMonths(long months) {
+        return minusMonths(months, DateResolvers.previousValid());
+    }
+
+    /**
+     * Returns a copy of this {@code LocalDate} with the specified period in months subtracted.
+     * <p>
+     * This method subtracts the specified amount from the months field in three steps:
+     * <ol>
+     * <li>Subtract the input months to the month-of-year field</li>
+     * <li>Check if the resulting date would be invalid</li>
+     * <li>Adjust the date using {@code dateResolver} if necessary</li>
+     * </ol>
+     * <p>
+     * This instance is immutable and unaffected by this method call.
+     *
+     * @param months  the months to subtract, may be negative
+     * @param dateResolver the DateResolver to be used if the resulting date would be invalid
+     * @return a {@code LocalDate} based on this date with the months subtracted, not null
+     * @throws CalendricalException if the result exceeds the supported date range
+     */
+    public LocalDate minusMonths(long months, DateResolver dateResolver) {
+        ISOChronology.checkNotNull(dateResolver, "DateResolver must not be null");
+        if (months == 0) {
+            return this;
+        }
+        long epm = ZERO_EPOCH_MONTH.extractFromPackedDate(pemd);
+        long calcMonths = epm - months;  // safe overflow
+        int newYear = YEAR.checkValidIntValue(MathUtils.floorDiv(calcMonths, 12) + 1970);
+        MonthOfYear newMonth = MonthOfYear.of(MathUtils.floorMod(calcMonths, 12) + 1);
+        return resolveDate(dateResolver, newYear, newMonth, getDayOfMonth());
+    }
+
+    /**
+     * Returns a copy of this {@code LocalDate} with the specified period in weeks subtracted.
+     * <p>
+     * This method subtracts the specified amount in weeks from the days field decrementing
+     * the month and year fields as necessary to ensure the result remains valid.
+     * The result is only invalid if the maximum/minimum year is exceeded.
+     * <p>
+     * For example, 2009-01-07 minus one week would result in 2008-12-31.
+     * <p>
+     * This instance is immutable and unaffected by this method call.
+     *
+     * @param weeks  the weeks to subtract, may be negative
+     * @return a {@code LocalDate} based on this date with the weeks subtracted, not null
+     * @throws CalendricalException if the result exceeds the supported date range
+     */
+    public LocalDate minusWeeks(long weeks) {
+        return minusDays(MathUtils.safeMultiply(weeks, 7));
+    }
+
+    /**
+     * Returns a copy of this {@code LocalDate} with the specified number of days subtracted.
+     * <p>
+     * This method subtracts the specified amount from the days field decrementing the
+     * month and year fields as necessary to ensure the result remains valid.
+     * The result is only invalid if the maximum/minimum year is exceeded.
+     * <p>
+     * For example, 2009-01-01 minus one day would result in 2008-12-31.
+     * <p>
+     * This instance is immutable and unaffected by this method call.
+     *
+     * @param days  the days to subtract, may be negative
+     * @return a {@code LocalDate} based on this date with the days subtracted, not null
+     * @throws CalendricalException if the result exceeds the supported date range
+     */
+    public LocalDate minusDays(long days) {
+        if (days == 0) {
+            return this;
+        }
+        long mjDay = MathUtils.safeSubtract(toModifiedJulianDay(), days);
+        return LocalDate.ofModifiedJulianDay(mjDay);
+    }
+
+    //-----------------------------------------------------------------------
+    /**
+     * Checks whether this {@code LocalDate} matches the specified matcher.
+     * <p>
+     * Matchers can be used to query the date.
+     * A simple matcher might simply compare one of the fields, such as the year field.
+     * A more complex matcher might check if the date is the last day of the month.
+     *
+     * @param matcher  the matcher to use, not null
+     * @return true if this date matches the matcher, false otherwise
+     */
+    public boolean matches(CalendricalMatcher matcher) {
+        return matcher.matchesCalendrical(this);
+    }
+
+    //-----------------------------------------------------------------------
+    /**
+     * Checks if the date extracted from the calendrical matches this date.
+     * <p>
+     * This method implements the {@code CalendricalMatcher} interface.
+     * It is intended that applications use {@link #matches} rather than this method.
+     *
+     * @param calendrical  the calendrical to match, not null
+     * @return true if the calendrical matches, false otherwise
+     */
+    public boolean matchesCalendrical(Calendrical calendrical) {
+        return this.equals(calendrical.get(rule()));
+    }
+
+    /**
+     * Adjusts a date to have the value of this date.
+     * <p>
+     * This method implements the {@code DateAdjuster} interface.
+     * It is intended that applications use {@link #with(DateAdjuster)} rather than this method.
+     *
+     * @param date  the date to be adjusted, not null
+     * @return the adjusted date, not null
+     */
+    public LocalDate adjustDate(LocalDate date) {
+        ISOChronology.checkNotNull(date, "LocalDate must not be null");
+        return this.equals(date) ? date : this;
+    }
+
+    //-----------------------------------------------------------------------
+    /**
+     * Returns a local date-time formed from this date at the specified offset time.
+     * <p>
+     * This merges the two objects - {@code this} and the specified time -
+     * to form an instance of {@code OffsetDateTime}.
+     * <p>
+     * This instance is immutable and unaffected by this method call.
+     *
+     * @param offsetTime  the offset time to use, not null
+     * @return the offset date-time formed from this date and the specified time, not null
+     */
+    public OffsetDateTime atTime(OffsetTime offsetTime) {
+        return OffsetDateTime.of(this, offsetTime);
+    }
+
+    /**
+     * Returns a local date-time formed from this date at the specified time.
+     * <p>
+     * This merges the two objects - {@code this} and the specified time -
+     * to form an instance of {@code LocalDateTime}.
+     * <p>
+     * This instance is immutable and unaffected by this method call.
+     *
+     * @param localTime  the local time to use, not null
+     * @return the local date-time formed from this date and the specified time, not null
+     */
+    public LocalDateTime atTime(LocalTime localTime) {
+        return LocalDateTime.of(this, localTime);
+    }
+
+    /**
+     * Returns a local date-time formed from this date at the specified time.
+     * <p>
+     * This merges the three values - {@code this} and the specified time -
+     * to form an instance of {@code LocalDateTime}.
+     * <p>
+     * This instance is immutable and unaffected by this method call.
+     *
+     * @param hourOfDay  the hour-of-day to use, from 0 to 23
+     * @param minuteOfHour  the minute-of-hour to use, from 0 to 59
+     * @return the local date-time formed from this date and the specified time, not null
+     * @throws IllegalCalendarFieldValueException if the value of any field is out of range
+     */
+    public LocalDateTime atTime(int hourOfDay, int minuteOfHour) {
+        return atTime(LocalTime.of(hourOfDay, minuteOfHour));
+    }
+
+    /**
+     * Returns a local date-time formed from this date at the specified time.
+     * <p>
+     * This merges the four values - {@code this} and the specified time -
+     * to form an instance of {@code LocalDateTime}.
+     * <p>
+     * This instance is immutable and unaffected by this method call.
+     *
+     * @param hourOfDay  the hour-of-day to use, from 0 to 23
+     * @param minuteOfHour  the minute-of-hour to use, from 0 to 59
+     * @param secondOfMinute  the second-of-minute to represent, from 0 to 59
+     * @return the local date-time formed from this date and the specified time, not null
+     * @throws IllegalCalendarFieldValueException if the value of any field is out of range
+     */
+    public LocalDateTime atTime(int hourOfDay, int minuteOfHour, int secondOfMinute) {
+        return atTime(LocalTime.of(hourOfDay, minuteOfHour, secondOfMinute));
+    }
+
+    /**
+     * Returns a local date-time formed from this date at the specified time.
+     * <p>
+     * This merges the five values - {@code this} and the specified time -
+     * to form an instance of {@code LocalDateTime}.
+     * <p>
+     * This instance is immutable and unaffected by this method call.
+     *
+     * @param hourOfDay  the hour-of-day to use, from 0 to 23
+     * @param minuteOfHour  the minute-of-hour to use, from 0 to 59
+     * @param secondOfMinute  the second-of-minute to represent, from 0 to 59
+     * @param nanoOfSecond  the nano-of-second to represent, from 0 to 999,999,999
+     * @return the local date-time formed from this date and the specified time, not null
+     * @throws IllegalCalendarFieldValueException if the value of any field is out of range
+     */
+    public LocalDateTime atTime(int hourOfDay, int minuteOfHour, int secondOfMinute, int nanoOfSecond) {
+        return atTime(LocalTime.of(hourOfDay, minuteOfHour, secondOfMinute, nanoOfSecond));
+    }
+
+    /**
+     * Returns a local date-time formed from this date at the time of midnight.
+     * <p>
+     * This merges the two objects - {@code this} and {@link LocalTime#MIDNIGHT} -
+     * to form an instance of {@code LocalDateTime}.
+     * <p>
+     * This instance is immutable and unaffected by this method call.
+     *
+     * @return the local date-time formed from this date and the time of midnight, not null
+     */
+    public LocalDateTime atMidnight() {
+        return LocalDateTime.of(this, LocalTime.MIDNIGHT);
+    }
+
+    /**
+     * Returns an offset date formed from this time and the specified offset.
+     * <p>
+     * This merges the two objects - {@code this} and the specified offset -
+     * to form an instance of {@code OffsetDate}.
+     * <p>
+     * This instance is immutable and unaffected by this method call.
+     *
+     * @param offset  the offset to use, not null
+     * @return the offset date formed from this date and the specified offset, not null
+     */
+    public OffsetDate atOffset(ZoneOffset offset) {
+        return OffsetDate.of(this, offset);
+    }
+
+    /**
+     * Returns a zoned date-time from this date at the earliest valid time according
+     * to the rules in the time-zone.
+     * <p>
+     * Time-zone rules, such as daylight savings, mean that not every time on the
+     * local time-line exists. If the local date is in a gap or overlap according to
+     * the rules then a resolver is used to determine the resultant local time and offset.
+     * This method uses the {@link ZoneResolvers#postGapPreOverlap() post-gap pre-overlap} resolver.
+     * This selects the date-time immediately after a gap and the earlier offset in overlaps.
+     * This combination chooses the earliest valid local time on the date, typically midnight.
+     * <p>
+     * To convert to a specific time in a given time-zone call {@link #atTime(LocalTime)}
+     * followed by {@link LocalDateTime#atZone(ZoneId)}.
+     * <p>
+     * This instance is immutable and unaffected by this method call.
+     *
+     * @param zone  the time-zone to use, not null
+     * @return the zoned date-time formed from this date and the earliest valid time for the zone, not null
+     */
+    public ZonedDateTime atStartOfDayInZone(ZoneId zone) {
+        return ZonedDateTime.of(this, LocalTime.MIDNIGHT, zone, ZoneResolvers.postGapPreOverlap());
+    }
+
+    //-----------------------------------------------------------------------
+    /**
+     * Converts this date to a {@code LocalDate}, trivially
+     * returning {@code this}.
+     *
+     * @return {@code this}, not null
+     */
+    public LocalDate toLocalDate() {
+        return this;
+    }
+
+    //-----------------------------------------------------------------------
+    /**
+     * Converts this {@code LocalDate} to Epoch Days.
+     * <p>
+     * The Epoch Day count is a simple incrementing count of days
+     * where day 0 is 1970-01-01.
+     *
+     * @return the Epoch Day equivalent to this date
+     */
+    public long toEpochDay() {
+        return ISODateTimeRule.epochDayFromPackedDate(pemd);
+    }
+
+    /**
+     * Converts this {@code LocalDate} to Modified Julian Days (MJD).
+     * <p>
+     * The Modified Julian Day count is a simple incrementing count of days
+     * where day 0 is 1858-11-17.
+     *
+     * @return the Modified Julian Day equivalent to this date
+     */
+    public long toModifiedJulianDay() {
+        return toYearZeroDay() - ISOChronology.DAYS_0000_TO_MJD_EPOCH;
+    }
+
+    /**
+     * Converts this {@code LocalDate} to year zero days.
+     * <p>
+     * The year zero day count is a simple incrementing count of days
+     * where day 0 is 0000-01-01.
+     *
+     * @return the year zero days count equal to this date
+     */
+    long toYearZeroDay() {
+        long year = getYear();
+        long y = year;
+        long m = getMonthValue();
+        long total = 0;
+        total += 365 * y;
+        if (y >= 0) {
+            total += (y + 3) / 4 - (y + 99) / 100 + (y + 399) / 400;
+        } else {
+            total -= y / -4 - y / -100 + y / -400;
+        }
+        total += ((367 * m - 362) / 12);
+        total += getDayOfMonth() - 1;
+        if (m > 2) {
+            total--;
+            if (isLeapYear() == false) {
+                total--;
+            }
+        }
+        return total;
+    }
+
+    //-----------------------------------------------------------------------
+    /**
+     * Compares this {@code LocalDate} to another date.
+     * <p>
+     * The comparison is based on the time-line position of the dates.
+     *
+     * @param other  the other date to compare to, not null
+     * @return the comparator value, negative if less, positive if greater
+     */
+    public int compareTo(LocalDate other) {
+        return MathUtils.safeCompare(pemd, other.pemd);
+    }
+
+    /**
+     * Checks if this {@code LocalDate} is after the specified date.
+     * <p>
+     * The comparison is based on the time-line position of the dates.
+     *
+     * @param other  the other date to compare to, not null
+     * @return true if this is after the specified date
+     */
+    public boolean isAfter(LocalDate other) {
+        return pemd > other.pemd;
+    }
+
+    /**
+     * Checks if this {@code LocalDate} is before the specified date.
+     * <p>
+     * The comparison is based on the time-line position of the dates.
+     *
+     * @param other  the other date to compare to, not null
+     * @return true if this is before the specified date
+     */
+    public boolean isBefore(LocalDate other) {
+        return pemd < other.pemd;
+    }
+
+    //-----------------------------------------------------------------------
+    /**
+     * Checks if this date is equal to another date.
+     * <p>
+     * The comparison is based on the time-line position of the dates.
+     *
+     * @param obj  the object to check, null returns false
+     * @return true if this is equal to the other date
+     */
+    @Override
+    public boolean equals(Object obj) {
+        if (this == obj) {
+            return true;
+        }
+        if (obj instanceof LocalDate) {
+            LocalDate other = (LocalDate) obj;
+            return (pemd == other.pemd);
+        }
+        return false;
+    }
+
+    /**
+     * A hash code for this date.
+     *
+     * @return a suitable hash code
+     */
+    @Override
+    public int hashCode() {
+        return (int) (pemd ^ (pemd >>> 32));
+    }
+
+    //-----------------------------------------------------------------------
+    /**
+     * Outputs this date as a {@code String}, such as {@code 2007-12-03}.
+     * <p>
+     * The output will be in the ISO-8601 format {@code yyyy-MM-dd}.
+     *
+     * @return a string representation of this date, not null
+     */
+    @Override
+    public String toString() {
+        int yearValue = getYear();
+        int monthValue = getMonthValue();
+        int dayValue = getDayOfMonth();
+        int absYear = Math.abs(yearValue);
+        StringBuilder buf = new StringBuilder(10);
+        if (absYear < 1000) {
+            if (yearValue < 0) {
+                buf.append(yearValue - 10000).deleteCharAt(1);
+            } else {
+                buf.append(yearValue + 10000).deleteCharAt(0);
+            }
+        } else {
+            if (yearValue > 9999) {
+                buf.append('+');
+            }
+            buf.append(yearValue);
+        }
+        return buf.append(monthValue < 10 ? "-0" : "-")
+            .append(monthValue)
+            .append(dayValue < 10 ? "-0" : "-")
+            .append(dayValue)
+            .toString();
+    }
+
+    /**
+     * Outputs this date as a {@code String} using the formatter.
+     *
+     * @param formatter  the formatter to use, not null
+     * @return the formatted date string, not null
+     * @throws UnsupportedOperationException if the formatter cannot print
+     * @throws CalendricalException if an error occurs during printing
+     */
+    public String toString(DateTimeFormatter formatter) {
+        ISOChronology.checkNotNull(formatter, "DateTimeFormatter must not be null");
+        return formatter.print(this);
+    }
+
+}