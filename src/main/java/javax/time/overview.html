--- conflicted
+++ resolved
@@ -89,28 +89,12 @@
 This is the <i>de facto</i> world calendar following the proleptic Gregorian rules.
 The {@link javax.time.chrono} package contains the calendar neutral API used for
 calendar systems including Coptic, Hijrah, Japanese, Minguo, and ThaiBuddhist Calendars.
-<<<<<<< HEAD
-</p>
-<p>
-<strike>The time-zone support is extensive.
-Information may be provided by multiple vendors, each of which may produce multiple versions
-of their data. The information may be updated while the system is running.
-Any update will not invalidate objects that have already been created. </strike>
-=======
->>>>>>> 4155f912
 </p>
 <p>
 Support is provided for printing and parsing all manner of dates and times.
 This support can be accessed via constants, a pattern or a builder.
 </p>
 <p>
-<<<<<<< HEAD
-The set of supported date-time fields can be extended by applications using the low-level API.
-This allows a new field, such as hour-of-fortnight to be created if desired.
-</p>
-<p>
-=======
->>>>>>> 4155f912
 Beyond dates and times, the API also allows the storage of period and durations of time.
 A duration is a simple measure of time along the time-line in nanoseconds.
 A period expressed an amount of time in units meaningful to humans, such as years or hours.
@@ -128,18 +112,11 @@
 
 <h4>Design notes</h4>
 <p>
-<<<<<<< HEAD
-The high-level API avoids the use of null.
-Methods throw {@link java.lang.NullPointerException} on input and do not return null.
-However, check methods starting with 'is' will normally tolerate null input.
-The low-level API makes frequent use of null return values as an indication of not found, or similar meaning.
-=======
 Where possible, the API avoids the use of null.
 All methods define whether they accept or return null in the Javadoc.
 As a general rule, methods do not accept or return null.
 A key exception is any method that takes an object and returns a boolean, for the purpose
 of checking or validating, will generally return false for null.
->>>>>>> 4155f912
 </p>
 <p>
 The API is designed to be type-safe where reasonable in the main high-level API.
@@ -161,33 +138,17 @@
 and date-time levels, such as offset-date-hour-minute.
 To avoid this explosion of types, {@link javax.time.LocalTime} is used for all precisions of time.
 By contrast, some additional classes were used for dates, such as {@link javax.time.calendrical.YearMonth}.
-<<<<<<< HEAD
-This proved necessary, as the API for year-month is significantly different to that for a date.
-=======
 This proved necessary, as the API for year-month is significantly different to that for a date, whereas
 an absence of nanoseconds in a time can be approximated by returning zero.
->>>>>>> 4155f912
 </p>
 <p>
 Similarly, full type-safety might argue for a separate class for each field in date-time,
 such as a class for HourOfDay and another for DayOfMonth.
 This approach was tried, but was excessively complicated in the Java language, lacking usability.
-<<<<<<< HEAD
-Therefore a single class {@link javax.time.calendrical.DateTimeField} and the
-predefined fields in {@link javax.time.calendrical.LocalDateTimeField} handle
-the full range of fields without dedicated types.
-</p>
-<p>
-A similar problem occurs with periods.
-There is a case for a separate class for each period unit, such as a type for years and a type
-for minutes. However, this yields a lot of classes and a problem of type conversion.
-As such, a standard set of fields was chosen for {@link javax.time.Period}.
-=======
 A similar problem occurs with periods.
 There is a case for a separate class for each period unit, such as a type for Years and a type for Minutes.
 However, this yields a lot of classes and a problem of type conversion.
 As such, general access to fields and units is not wrapped in a class.
->>>>>>> 4155f912
 </p>
 <p>
 Multiple calendar systems is an awkward addition to the design challenges.
@@ -199,14 +160,8 @@
 typically need to be written in a very different way to those only using the ISO calendar.
 </p>
 <p>
-<<<<<<< HEAD
-A further design limitation was the desire to allow date-time fields to be defined by applications
-that would be integrated into those defined by the core.
-The {@link javax.time.calendrical.DateTimeField} approach achieves this, but at the cost of some complexity.
-=======
 Throughout all of this, a key goal was to allow date-time fields and units to be defined by applications.
 This has been achieved having tried many different designs.
->>>>>>> 4155f912
 </p>
 
 <h4>Implementation notes</h4>
